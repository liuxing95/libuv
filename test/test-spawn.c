
/* Copyright Joyent, Inc. and other Node contributors. All rights reserved.
 *
 * Permission is hereby granted, free of charge, to any person obtaining a copy
 * of this software and associated documentation files (the "Software"), to
 * deal in the Software without restriction, including without limitation the
 * rights to use, copy, modify, merge, publish, distribute, sublicense, and/or
 * sell copies of the Software, and to permit persons to whom the Software is
 * furnished to do so, subject to the following conditions:
 *
 * The above copyright notice and this permission notice shall be included in
 * all copies or substantial portions of the Software.
 *
 * THE SOFTWARE IS PROVIDED "AS IS", WITHOUT WARRANTY OF ANY KIND, EXPRESS OR
 * IMPLIED, INCLUDING BUT NOT LIMITED TO THE WARRANTIES OF MERCHANTABILITY,
 * FITNESS FOR A PARTICULAR PURPOSE AND NONINFRINGEMENT. IN NO EVENT SHALL THE
 * AUTHORS OR COPYRIGHT HOLDERS BE LIABLE FOR ANY CLAIM, DAMAGES OR OTHER
 * LIABILITY, WHETHER IN AN ACTION OF CONTRACT, TORT OR OTHERWISE, ARISING
 * FROM, OUT OF OR IN CONNECTION WITH THE SOFTWARE OR THE USE OR OTHER DEALINGS
 * IN THE SOFTWARE.
 */

#include "uv.h"
#include "task.h"
#include <errno.h>
#include <fcntl.h>
#include <stdio.h>
#include <stdlib.h>
#include <string.h>

#ifdef _WIN32
# include <shellapi.h>
# include <wchar.h>
  typedef BOOL (WINAPI *sCompareObjectHandles)(_In_ HANDLE, _In_ HANDLE);
#else
# include <unistd.h>
# include <sys/wait.h>
# include <sched.h>
# if defined(__FreeBSD__)
#  include <sys/param.h>
#  include <sys/cpuset.h>
#  include <pthread_np.h>
# endif
#endif


static int close_cb_called;
static int exit_cb_called;
static uv_process_t process;
static uv_timer_t timer;
static uv_process_options_t options;
static char exepath[1024];
static size_t exepath_size = 1024;
static char* args[5];
static int no_term_signal;
static int timer_counter;
static uv_tcp_t tcp_server;

#define OUTPUT_SIZE 1024
static char output[OUTPUT_SIZE];
static int output_used;


static void close_cb(uv_handle_t* handle) {
  printf("close_cb\n");
  close_cb_called++;
}

static void exit_cb(uv_process_t* process,
                    int64_t exit_status,
                    int term_signal) {
  printf("exit_cb\n");
  exit_cb_called++;
  ASSERT(exit_status == 1);
  ASSERT(term_signal == 0);
  uv_close((uv_handle_t*) process, close_cb);
}


static void fail_cb(uv_process_t* process,
                    int64_t exit_status,
                    int term_signal) {
  ASSERT(0 && "fail_cb called");
}


static void kill_cb(uv_process_t* process,
                    int64_t exit_status,
                    int term_signal) {
  int err;

  printf("exit_cb\n");
  exit_cb_called++;
#ifdef _WIN32
  ASSERT(exit_status == 1);
#else
  ASSERT(exit_status == 0);
#endif
#if defined(__APPLE__) || defined(__MVS__)
  /*
   * At least starting with Darwin Kernel Version 16.4.0, sending a SIGTERM to a
   * process that is still starting up kills it with SIGKILL instead of SIGTERM.
   * See: https://github.com/libuv/libuv/issues/1226
   */
  ASSERT(no_term_signal || term_signal == SIGTERM || term_signal == SIGKILL);
#else
  ASSERT(no_term_signal || term_signal == SIGTERM);
#endif
  uv_close((uv_handle_t*) process, close_cb);

  /*
   * Sending signum == 0 should check if the
   * child process is still alive, not kill it.
   * This process should be dead.
   */
  err = uv_kill(process->pid, 0);
  ASSERT(err == UV_ESRCH);
}

static void detach_failure_cb(uv_process_t* process,
                              int64_t exit_status,
                              int term_signal) {
  printf("detach_cb\n");
  exit_cb_called++;
}

static void on_alloc(uv_handle_t* handle,
                     size_t suggested_size,
                     uv_buf_t* buf) {
  buf->base = output + output_used;
  buf->len = OUTPUT_SIZE - output_used;
}


static void on_read(uv_stream_t* tcp, ssize_t nread, const uv_buf_t* buf) {
  if (nread > 0) {
    output_used += nread;
  } else if (nread < 0) {
    ASSERT(nread == UV_EOF);
    uv_close((uv_handle_t*) tcp, close_cb);
  }
}


static void on_read_once(uv_stream_t* tcp, ssize_t nread, const uv_buf_t* buf) {
  uv_read_stop(tcp);
  on_read(tcp, nread, buf);
}


static void write_cb(uv_write_t* req, int status) {
  ASSERT(status == 0);
  uv_close((uv_handle_t*) req->handle, close_cb);
}


static void write_null_cb(uv_write_t* req, int status) {
  ASSERT(status == 0);
}


static void init_process_options(char* test, uv_exit_cb exit_cb) {
  /* Note spawn_helper1 defined in test/run-tests.c */
  int r = uv_exepath(exepath, &exepath_size);
  ASSERT(r == 0);
  exepath[exepath_size] = '\0';
  args[0] = exepath;
  args[1] = test;
  args[2] = NULL;
  args[3] = NULL;
  args[4] = NULL;
  options.file = exepath;
  options.args = args;
  options.exit_cb = exit_cb;
  options.flags = 0;
}


static void timer_cb(uv_timer_t* handle) {
  uv_process_kill(&process, SIGTERM);
  uv_close((uv_handle_t*) handle, close_cb);
}


static void timer_counter_cb(uv_timer_t* handle) {
  ++timer_counter;
}


TEST_IMPL(spawn_fails) {
  int r;

  init_process_options("", fail_cb);
  options.file = options.args[0] = "program-that-had-better-not-exist";

  r = uv_spawn(uv_default_loop(), &process, &options);
  ASSERT(r == UV_ENOENT || r == UV_EACCES);
  ASSERT(0 == uv_is_active((uv_handle_t*) &process));
  uv_close((uv_handle_t*) &process, NULL);
  ASSERT(0 == uv_run(uv_default_loop(), UV_RUN_DEFAULT));

  MAKE_VALGRIND_HAPPY();
  return 0;
}


#ifndef _WIN32
TEST_IMPL(spawn_fails_check_for_waitpid_cleanup) {
  int r;
  int status;
  int err;

  init_process_options("", fail_cb);
  options.file = options.args[0] = "program-that-had-better-not-exist";

  r = uv_spawn(uv_default_loop(), &process, &options);
  ASSERT(r == UV_ENOENT || r == UV_EACCES);
  ASSERT(0 == uv_is_active((uv_handle_t*) &process));
  ASSERT(0 == uv_run(uv_default_loop(), UV_RUN_DEFAULT));

  /* verify the child is successfully cleaned up within libuv */
  do
    err = waitpid(process.pid, &status, 0);
  while (err == -1 && errno == EINTR);

  ASSERT(err == -1);
  ASSERT(errno == ECHILD);

  uv_close((uv_handle_t*) &process, NULL);
  ASSERT(0 == uv_run(uv_default_loop(), UV_RUN_DEFAULT));

  MAKE_VALGRIND_HAPPY();
  return 0;
}
#endif


TEST_IMPL(spawn_empty_env) {
  char* env[1];

  /* The autotools dynamic library build requires the presence of
   * DYLD_LIBARY_PATH (macOS) or LD_LIBRARY_PATH/LIBPATH (other Unices)
   * in the environment, but of course that doesn't work with
   * the empty environment that we're testing here.
   */
  if (NULL != getenv("DYLD_LIBRARY_PATH") ||
      NULL != getenv("LD_LIBRARY_PATH") ||
      NULL != getenv("LIBPATH")) {
    RETURN_SKIP("doesn't work with DYLD_LIBRARY_PATH/LD_LIBRARY_PATH/LIBPATH");
  }

  init_process_options("spawn_helper1", exit_cb);
  options.env = env;
  env[0] = NULL;

  ASSERT(0 == uv_spawn(uv_default_loop(), &process, &options));
  ASSERT(0 == uv_run(uv_default_loop(), UV_RUN_DEFAULT));

  ASSERT(exit_cb_called == 1);
  ASSERT(close_cb_called == 1);

  MAKE_VALGRIND_HAPPY();
  return 0;
}


TEST_IMPL(spawn_exit_code) {
  int r;

  init_process_options("spawn_helper1", exit_cb);

  r = uv_spawn(uv_default_loop(), &process, &options);
  ASSERT(r == 0);

  r = uv_run(uv_default_loop(), UV_RUN_DEFAULT);
  ASSERT(r == 0);

  ASSERT(exit_cb_called == 1);
  ASSERT(close_cb_called == 1);

  MAKE_VALGRIND_HAPPY();
  return 0;
}


TEST_IMPL(spawn_stdout) {
  int r;
  uv_pipe_t out;
  uv_stdio_container_t stdio[2];

  init_process_options("spawn_helper2", exit_cb);

  uv_pipe_init(uv_default_loop(), &out, 0);
  options.stdio = stdio;
  options.stdio[0].flags = UV_IGNORE;
  options.stdio[1].flags = UV_CREATE_PIPE | UV_WRITABLE_PIPE;
  options.stdio[1].data.stream = (uv_stream_t*) &out;
  options.stdio_count = 2;

  r = uv_spawn(uv_default_loop(), &process, &options);
  ASSERT(r == 0);

  r = uv_read_start((uv_stream_t*) &out, on_alloc, on_read);
  ASSERT(r == 0);

  r = uv_run(uv_default_loop(), UV_RUN_DEFAULT);
  ASSERT(r == 0);

  ASSERT(exit_cb_called == 1);
  ASSERT(close_cb_called == 2); /* Once for process once for the pipe. */
  printf("output is: %s", output);
  ASSERT(strcmp("hello world\n", output) == 0);

  MAKE_VALGRIND_HAPPY();
  return 0;
}


TEST_IMPL(spawn_stdout_to_file) {
  int r;
  uv_os_fd_t file;
  uv_fs_t fs_req;
  uv_stdio_container_t stdio[2];
  uv_buf_t buf;

  /* Setup. */
  unlink("stdout_file");

  init_process_options("spawn_helper2", exit_cb);

  r = uv_fs_open(NULL, &fs_req, "stdout_file", O_CREAT | O_RDWR,
      S_IRUSR | S_IWUSR, NULL);
  ASSERT(r == 0);
  file = (uv_os_fd_t)fs_req.result;
  uv_fs_req_cleanup(&fs_req);

  options.stdio = stdio;
  options.stdio[0].flags = UV_IGNORE;
  options.stdio[1].flags = UV_INHERIT_FD;
  options.stdio[1].data.file = file;
  options.stdio_count = 2;

  r = uv_spawn(uv_default_loop(), &process, &options);
  ASSERT(r == 0);

  r = uv_run(uv_default_loop(), UV_RUN_DEFAULT);
  ASSERT(r == 0);

  ASSERT(exit_cb_called == 1);
  ASSERT(close_cb_called == 1);

  buf = uv_buf_init(output, sizeof(output));
  r = uv_fs_read(NULL, &fs_req, file, &buf, 1, 0, NULL);
  ASSERT(r == 12);
  uv_fs_req_cleanup(&fs_req);

  r = uv_fs_close(NULL, &fs_req, file, NULL);
  ASSERT(r == 0);
  uv_fs_req_cleanup(&fs_req);

  printf("output is: %s", output);
  ASSERT(strcmp("hello world\n", output) == 0);

  /* Cleanup. */
  unlink("stdout_file");

  MAKE_VALGRIND_HAPPY();
  return 0;
}


TEST_IMPL(spawn_stdout_and_stderr_to_file) {
  int r;
  uv_os_fd_t file;
  uv_fs_t fs_req;
  uv_stdio_container_t stdio[3];
  uv_buf_t buf;

  /* Setup. */
  unlink("stdout_file");

  init_process_options("spawn_helper6", exit_cb);

  r = uv_fs_open(NULL, &fs_req, "stdout_file", O_CREAT | O_RDWR,
      S_IRUSR | S_IWUSR, NULL);
  ASSERT(r == 0);
  file = (uv_os_fd_t)fs_req.result;
  uv_fs_req_cleanup(&fs_req);

  options.stdio = stdio;
  options.stdio[0].flags = UV_IGNORE;
  options.stdio[1].flags = UV_INHERIT_FD;
  options.stdio[1].data.file = file;
  options.stdio[2].flags = UV_INHERIT_FD;
  options.stdio[2].data.file = file;
  options.stdio_count = 3;

  r = uv_spawn(uv_default_loop(), &process, &options);
  ASSERT(r == 0);

  r = uv_run(uv_default_loop(), UV_RUN_DEFAULT);
  ASSERT(r == 0);

  ASSERT(exit_cb_called == 1);
  ASSERT(close_cb_called == 1);

  buf = uv_buf_init(output, sizeof(output));
  r = uv_fs_read(NULL, &fs_req, file, &buf, 1, 0, NULL);
  ASSERT(r == 27);
  uv_fs_req_cleanup(&fs_req);

  r = uv_fs_close(NULL, &fs_req, file, NULL);
  ASSERT(r == 0);
  uv_fs_req_cleanup(&fs_req);

  printf("output is: %s", output);
  ASSERT(strcmp("hello world\nhello errworld\n", output) == 0);

  /* Cleanup. */
  unlink("stdout_file");

  MAKE_VALGRIND_HAPPY();
  return 0;
}


TEST_IMPL(spawn_stdout_and_stderr_to_file2) {
#ifndef _WIN32
  int r;
  uv_os_fd_t file;
  uv_fs_t fs_req;
  uv_stdio_container_t stdio[3];
  uv_buf_t buf;

  /* Setup. */
  unlink("stdout_file");

  init_process_options("spawn_helper6", exit_cb);

  /* Replace stderr with our file */
  r = uv_fs_open(NULL,
                 &fs_req,
                 "stdout_file",
                 O_CREAT | O_RDWR,
                 S_IRUSR | S_IWUSR,
                 NULL);
  ASSERT(r == 0);
  file = (uv_os_fd_t)fs_req.result;
  uv_fs_req_cleanup(&fs_req);
  file = dup2(file, STDERR_FILENO);
  ASSERT(file != -1);

  options.stdio = stdio;
  options.stdio[0].flags = UV_IGNORE;
  options.stdio[1].flags = UV_INHERIT_FD;
  options.stdio[1].data.file = file;
  options.stdio[2].flags = UV_INHERIT_FD;
  options.stdio[2].data.file = file;
  options.stdio_count = 3;

  r = uv_spawn(uv_default_loop(), &process, &options);
  ASSERT(r == 0);

  r = uv_run(uv_default_loop(), UV_RUN_DEFAULT);
  ASSERT(r == 0);

  ASSERT(exit_cb_called == 1);
  ASSERT(close_cb_called == 1);

  buf = uv_buf_init(output, sizeof(output));
  r = uv_fs_read(NULL, &fs_req, file, &buf, 1, 0, NULL);
  ASSERT(r == 27);
  uv_fs_req_cleanup(&fs_req);

  r = uv_fs_close(NULL, &fs_req, file, NULL);
  ASSERT(r == 0);
  uv_fs_req_cleanup(&fs_req);

  printf("output is: %s", output);
  ASSERT(strcmp("hello world\nhello errworld\n", output) == 0);

  /* Cleanup. */
  unlink("stdout_file");

  MAKE_VALGRIND_HAPPY();
  return 0;
#else
  RETURN_SKIP("Unix only test");
#endif
}


TEST_IMPL(spawn_stdout_and_stderr_to_file_swap) {
#ifndef _WIN32
  int r;
  uv_os_fd_t stdout_file;
  uv_os_fd_t stderr_file;
  uv_fs_t fs_req;
  uv_stdio_container_t stdio[3];
  uv_buf_t buf;

  /* Setup. */
  unlink("stdout_file");
  unlink("stderr_file");

  init_process_options("spawn_helper6", exit_cb);

  /* open 'stdout_file' and replace STDOUT_FILENO with it */
  r = uv_fs_open(NULL,
                 &fs_req,
                 "stdout_file",
                 O_CREAT | O_RDWR,
                 S_IRUSR | S_IWUSR,
                 NULL);
  ASSERT(r == 0);
  stdout_file = (uv_os_fd_t)fs_req.result;
  uv_fs_req_cleanup(&fs_req);
  stdout_file = dup2(stdout_file, STDOUT_FILENO);
  ASSERT(stdout_file != -1);

  /* open 'stderr_file' and replace STDERR_FILENO with it */
  r = uv_fs_open(NULL, &fs_req, "stderr_file", O_CREAT | O_RDWR,
      S_IRUSR | S_IWUSR, NULL);
  ASSERT(r == 0);
  stderr_file = (uv_os_fd_t)fs_req.result;
  uv_fs_req_cleanup(&fs_req);
  stderr_file = dup2(stderr_file, STDERR_FILENO);
  ASSERT(stderr_file != -1);

  /* now we're going to swap them: the child process' stdout will be our
   * stderr_file and vice versa */
  options.stdio = stdio;
  options.stdio[0].flags = UV_IGNORE;
  options.stdio[1].flags = UV_INHERIT_FD;
  options.stdio[1].data.file = stderr_file;
  options.stdio[2].flags = UV_INHERIT_FD;
  options.stdio[2].data.file = stdout_file;
  options.stdio_count = 3;

  r = uv_spawn(uv_default_loop(), &process, &options);
  ASSERT(r == 0);

  r = uv_run(uv_default_loop(), UV_RUN_DEFAULT);
  ASSERT(r == 0);

  ASSERT(exit_cb_called == 1);
  ASSERT(close_cb_called == 1);

  buf = uv_buf_init(output, sizeof(output));

  /* check the content of stdout_file */
  r = uv_fs_read(NULL, &fs_req, stdout_file, &buf, 1, 0, NULL);
  ASSERT(r >= 15);
  uv_fs_req_cleanup(&fs_req);

  r = uv_fs_close(NULL, &fs_req, stdout_file, NULL);
  ASSERT(r == 0);
  uv_fs_req_cleanup(&fs_req);

  printf("output is: %s", output);
  ASSERT(strncmp("hello errworld\n", output, 15) == 0);

  /* check the content of stderr_file */
  r = uv_fs_read(NULL, &fs_req, stderr_file, &buf, 1, 0, NULL);
  ASSERT(r >= 12);
  uv_fs_req_cleanup(&fs_req);

  r = uv_fs_close(NULL, &fs_req, stderr_file, NULL);
  ASSERT(r == 0);
  uv_fs_req_cleanup(&fs_req);

  printf("output is: %s", output);
  ASSERT(strncmp("hello world\n", output, 12) == 0);

  /* Cleanup. */
  unlink("stdout_file");
  unlink("stderr_file");

  MAKE_VALGRIND_HAPPY();
  return 0;
#else
  RETURN_SKIP("Unix only test");
#endif
}


TEST_IMPL(spawn_stdin) {
  int r;
  uv_pipe_t out;
  uv_pipe_t in;
  uv_write_t write_req;
  uv_buf_t buf;
  uv_stdio_container_t stdio[2];
  char buffer[] = "hello-from-spawn_stdin";

  init_process_options("spawn_helper3", exit_cb);

  uv_pipe_init(uv_default_loop(), &out, 0);
  uv_pipe_init(uv_default_loop(), &in, 0);
  options.stdio = stdio;
  options.stdio[0].flags = UV_CREATE_PIPE | UV_READABLE_PIPE;
  options.stdio[0].data.stream = (uv_stream_t*) &in;
  options.stdio[1].flags = UV_CREATE_PIPE | UV_WRITABLE_PIPE;
  options.stdio[1].data.stream = (uv_stream_t*) &out;
  options.stdio_count = 2;

  r = uv_spawn(uv_default_loop(), &process, &options);
  ASSERT(r == 0);

  buf.base = buffer;
  buf.len = sizeof(buffer);
  r = uv_write(&write_req, (uv_stream_t*) &in, &buf, 1, write_cb);
  ASSERT(r == 0);

  r = uv_read_start((uv_stream_t*) &out, on_alloc, on_read);
  ASSERT(r == 0);

  r = uv_run(uv_default_loop(), UV_RUN_DEFAULT);
  ASSERT(r == 0);

  ASSERT(exit_cb_called == 1);
  ASSERT(close_cb_called == 3); /* Once for process twice for the pipe. */
  ASSERT(strcmp(buffer, output) == 0);

  MAKE_VALGRIND_HAPPY();
  return 0;
}


TEST_IMPL(spawn_stdio_greater_than_3) {
  int r;
  uv_pipe_t pipe;
  uv_stdio_container_t stdio[4];

  init_process_options("spawn_helper5", exit_cb);

  uv_pipe_init(uv_default_loop(), &pipe, 0);
  options.stdio = stdio;
  options.stdio[0].flags = UV_IGNORE;
  options.stdio[1].flags = UV_IGNORE;
  options.stdio[2].flags = UV_IGNORE;
  options.stdio[3].flags = UV_CREATE_PIPE | UV_WRITABLE_PIPE;
  options.stdio[3].data.stream = (uv_stream_t*) &pipe;
  options.stdio_count = 4;

  r = uv_spawn(uv_default_loop(), &process, &options);
  ASSERT(r == 0);

  r = uv_read_start((uv_stream_t*) &pipe, on_alloc, on_read);
  ASSERT(r == 0);

  r = uv_run(uv_default_loop(), UV_RUN_DEFAULT);
  ASSERT(r == 0);

  ASSERT(exit_cb_called == 1);
  ASSERT(close_cb_called == 2); /* Once for process once for the pipe. */
  printf("output from stdio[3] is: %s", output);
  ASSERT(strcmp("fourth stdio!\n", output) == 0);

  MAKE_VALGRIND_HAPPY();
  return 0;
}


int spawn_tcp_server_helper(void) {
  uv_tcp_t tcp;
  uv_os_sock_t handle;
  int r;

  r = uv_tcp_init(uv_default_loop(), &tcp);
  ASSERT(r == 0);

#ifdef _WIN32
  handle = _get_osfhandle(3);
#else
  handle = 3;
#endif
  r = uv_tcp_open(&tcp, handle);
  ASSERT(r == 0);

  /* Make sure that we can listen on a socket that was
   * passed down from the parent process
   */
  r = uv_listen((uv_stream_t*) &tcp, SOMAXCONN, NULL);
  ASSERT(r == 0);

  return 1;
}


TEST_IMPL(spawn_tcp_server) {
  uv_stdio_container_t stdio[4];
  struct sockaddr_in addr;
  uv_os_fd_t fd;
  int r;

  init_process_options("spawn_tcp_server_helper", exit_cb);

  ASSERT(0 == uv_ip4_addr("127.0.0.1", TEST_PORT, &addr));

  r = uv_tcp_init_ex(uv_default_loop(), &tcp_server, AF_INET);
  ASSERT(r == 0);
  r = uv_tcp_bind(&tcp_server, (const struct sockaddr*) &addr, 0);
  ASSERT(r == 0);
  r = uv_fileno((uv_handle_t*) &tcp_server, &fd);
  ASSERT(r == 0);

  options.stdio = stdio;
  options.stdio[0].flags = UV_INHERIT_FD;
  options.stdio[0].data.file = uv_get_osfhandle(0);
  options.stdio[1].flags = UV_INHERIT_FD;
  options.stdio[1].data.file = uv_get_osfhandle(1);
  options.stdio[2].flags = UV_INHERIT_FD;
  options.stdio[2].data.file = uv_get_osfhandle(2);
  options.stdio[3].flags = UV_INHERIT_FD;
  options.stdio[3].data.file = fd;
  options.stdio_count = 4;

  r = uv_spawn(uv_default_loop(), &process, &options);
  ASSERT(r == 0);

  r = uv_run(uv_default_loop(), UV_RUN_DEFAULT);
  ASSERT(r == 0);

  ASSERT(exit_cb_called == 1);
  ASSERT(close_cb_called == 1);

  MAKE_VALGRIND_HAPPY();
  return 0;
}


TEST_IMPL(spawn_ignored_stdio) {
  int r;

  init_process_options("spawn_helper6", exit_cb);

  options.stdio = NULL;
  options.stdio_count = 0;

  r = uv_spawn(uv_default_loop(), &process, &options);
  ASSERT(r == 0);

  r = uv_run(uv_default_loop(), UV_RUN_DEFAULT);
  ASSERT(r == 0);

  ASSERT(exit_cb_called == 1);
  ASSERT(close_cb_called == 1);

  MAKE_VALGRIND_HAPPY();
  return 0;
}


TEST_IMPL(spawn_and_kill) {
  int r;

  init_process_options("spawn_helper4", kill_cb);

  r = uv_spawn(uv_default_loop(), &process, &options);
  ASSERT(r == 0);

  r = uv_timer_init(uv_default_loop(), &timer);
  ASSERT(r == 0);

  r = uv_timer_start(&timer, timer_cb, 500, 0);
  ASSERT(r == 0);

  r = uv_run(uv_default_loop(), UV_RUN_DEFAULT);
  ASSERT(r == 0);

  ASSERT(exit_cb_called == 1);
  ASSERT(close_cb_called == 2); /* Once for process and once for timer. */

  MAKE_VALGRIND_HAPPY();
  return 0;
}


TEST_IMPL(spawn_preserve_env) {
  int r;
  uv_pipe_t out;
  uv_stdio_container_t stdio[2];

  init_process_options("spawn_helper7", exit_cb);

  uv_pipe_init(uv_default_loop(), &out, 0);
  options.stdio = stdio;
  options.stdio[0].flags = UV_IGNORE;
  options.stdio[1].flags = UV_CREATE_PIPE | UV_WRITABLE_PIPE;
  options.stdio[1].data.stream = (uv_stream_t*) &out;
  options.stdio_count = 2;

  r = putenv("ENV_TEST=testval");
  ASSERT(r == 0);

  /* Explicitly set options.env to NULL to test for env clobbering. */
  options.env = NULL;

  r = uv_spawn(uv_default_loop(), &process, &options);
  ASSERT(r == 0);

  r = uv_read_start((uv_stream_t*) &out, on_alloc, on_read);
  ASSERT(r == 0);

  r = uv_run(uv_default_loop(), UV_RUN_DEFAULT);
  ASSERT(r == 0);

  ASSERT(exit_cb_called == 1);
  ASSERT(close_cb_called == 2);

  printf("output is: %s", output);
  ASSERT(strcmp("testval", output) == 0);

  MAKE_VALGRIND_HAPPY();
  return 0;
}


TEST_IMPL(spawn_detached) {
  int r;

  init_process_options("spawn_helper4", detach_failure_cb);

  options.flags |= UV_PROCESS_DETACHED;

  r = uv_spawn(uv_default_loop(), &process, &options);
  ASSERT(r == 0);

  uv_unref((uv_handle_t*) &process);

  r = uv_run(uv_default_loop(), UV_RUN_DEFAULT);
  ASSERT(r == 0);

  ASSERT(exit_cb_called == 0);

  ASSERT(process.pid == uv_process_get_pid(&process));

  r = uv_kill(process.pid, 0);
  ASSERT(r == 0);

  r = uv_kill(process.pid, SIGTERM);
  ASSERT(r == 0);

  MAKE_VALGRIND_HAPPY();
  return 0;
}

TEST_IMPL(spawn_and_kill_with_std) {
  int r;
  uv_pipe_t in, out, err;
  uv_write_t write;
  char message[] = "Nancy's joining me because the message this evening is "
                   "not my message but ours.";
  uv_buf_t buf;
  uv_stdio_container_t stdio[3];

  init_process_options("spawn_helper4", kill_cb);

  r = uv_pipe_init(uv_default_loop(), &in, 0);
  ASSERT(r == 0);

  r = uv_pipe_init(uv_default_loop(), &out, 0);
  ASSERT(r == 0);

  r = uv_pipe_init(uv_default_loop(), &err, 0);
  ASSERT(r == 0);

  options.stdio = stdio;
  options.stdio[0].flags = UV_CREATE_PIPE | UV_READABLE_PIPE;
  options.stdio[0].data.stream = (uv_stream_t*) &in;
  options.stdio[1].flags = UV_CREATE_PIPE | UV_WRITABLE_PIPE;
  options.stdio[1].data.stream = (uv_stream_t*) &out;
  options.stdio[2].flags = UV_CREATE_PIPE | UV_WRITABLE_PIPE;
  options.stdio[2].data.stream = (uv_stream_t*) &err;
  options.stdio_count = 3;

  r = uv_spawn(uv_default_loop(), &process, &options);
  ASSERT(r == 0);

  buf = uv_buf_init(message, sizeof message);
  r = uv_write(&write, (uv_stream_t*) &in, &buf, 1, write_cb);
  ASSERT(r == 0);

  r = uv_read_start((uv_stream_t*) &out, on_alloc, on_read);
  ASSERT(r == 0);

  r = uv_read_start((uv_stream_t*) &err, on_alloc, on_read);
  ASSERT(r == 0);

  r = uv_timer_init(uv_default_loop(), &timer);
  ASSERT(r == 0);

  r = uv_timer_start(&timer, timer_cb, 500, 0);
  ASSERT(r == 0);

  r = uv_run(uv_default_loop(), UV_RUN_DEFAULT);
  ASSERT(r == 0);

  ASSERT(exit_cb_called == 1);
  ASSERT(close_cb_called == 5); /* process x 1, timer x 1, stdio x 3. */

  MAKE_VALGRIND_HAPPY();
  return 0;
}


TEST_IMPL(spawn_and_ping) {
  uv_write_t write_req;
  uv_pipe_t in, out;
  uv_buf_t buf;
  uv_stdio_container_t stdio[2];
  int r;

  init_process_options("spawn_helper3", exit_cb);
  buf = uv_buf_init("TEST", 4);

  uv_pipe_init(uv_default_loop(), &out, 0);
  uv_pipe_init(uv_default_loop(), &in, 0);
  options.stdio = stdio;
  options.stdio[0].flags = UV_CREATE_PIPE | UV_READABLE_PIPE;
  options.stdio[0].data.stream = (uv_stream_t*) &in;
  options.stdio[1].flags = UV_CREATE_PIPE | UV_WRITABLE_PIPE;
  options.stdio[1].data.stream = (uv_stream_t*) &out;
  options.stdio_count = 2;

  r = uv_spawn(uv_default_loop(), &process, &options);
  ASSERT(r == 0);

  /* Sending signum == 0 should check if the
   * child process is still alive, not kill it.
   */
  r = uv_process_kill(&process, 0);
  ASSERT(r == 0);

  r = uv_write(&write_req, (uv_stream_t*) &in, &buf, 1, write_cb);
  ASSERT(r == 0);

  r = uv_read_start((uv_stream_t*) &out, on_alloc, on_read);
  ASSERT(r == 0);

  ASSERT(exit_cb_called == 0);

  r = uv_run(uv_default_loop(), UV_RUN_DEFAULT);
  ASSERT(r == 0);

  ASSERT(exit_cb_called == 1);
  ASSERT(strcmp(output, "TEST") == 0);

  MAKE_VALGRIND_HAPPY();
  return 0;
}


TEST_IMPL(spawn_same_stdout_stderr) {
  uv_write_t write_req;
  uv_pipe_t in, out;
  uv_buf_t buf;
  uv_stdio_container_t stdio[3];
  int r;

  init_process_options("spawn_helper3", exit_cb);
  buf = uv_buf_init("TEST", 4);

  uv_pipe_init(uv_default_loop(), &out, 0);
  uv_pipe_init(uv_default_loop(), &in, 0);
  options.stdio = stdio;
  options.stdio[0].flags = UV_CREATE_PIPE | UV_READABLE_PIPE;
  options.stdio[0].data.stream = (uv_stream_t*) &in;
  options.stdio[1].flags = UV_CREATE_PIPE | UV_WRITABLE_PIPE;
  options.stdio[1].data.stream = (uv_stream_t*) &out;
  options.stdio_count = 2;

  r = uv_spawn(uv_default_loop(), &process, &options);
  ASSERT(r == 0);

  /* Sending signum == 0 should check if the
   * child process is still alive, not kill it.
   */
  r = uv_process_kill(&process, 0);
  ASSERT(r == 0);

  r = uv_write(&write_req, (uv_stream_t*) &in, &buf, 1, write_cb);
  ASSERT(r == 0);

  r = uv_read_start((uv_stream_t*) &out, on_alloc, on_read);
  ASSERT(r == 0);

  ASSERT(exit_cb_called == 0);

  r = uv_run(uv_default_loop(), UV_RUN_DEFAULT);
  ASSERT(r == 0);

  ASSERT(exit_cb_called == 1);
  ASSERT(strcmp(output, "TEST") == 0);

  MAKE_VALGRIND_HAPPY();
  return 0;
}


TEST_IMPL(spawn_closed_process_io) {
  uv_pipe_t in;
  uv_write_t write_req;
  uv_buf_t buf;
  uv_stdio_container_t stdio[2];
  static char buffer[] = "hello-from-spawn_stdin\n";

  init_process_options("spawn_helper3", exit_cb);

  uv_pipe_init(uv_default_loop(), &in, 0);
  options.stdio = stdio;
  options.stdio[0].flags = UV_CREATE_PIPE | UV_READABLE_PIPE;
  options.stdio[0].data.stream = (uv_stream_t*) &in;
  options.stdio_count = 1;

  close(0); /* Close process stdin. */

  ASSERT(0 == uv_spawn(uv_default_loop(), &process, &options));

  buf = uv_buf_init(buffer, sizeof(buffer));
  ASSERT(0 == uv_write(&write_req, (uv_stream_t*) &in, &buf, 1, write_cb));

  ASSERT(0 == uv_run(uv_default_loop(), UV_RUN_DEFAULT));

  ASSERT(exit_cb_called == 1);
  ASSERT(close_cb_called == 2); /* process, child stdin */

  MAKE_VALGRIND_HAPPY();
  return 0;
}


TEST_IMPL(kill) {
  int r;

#ifdef _WIN32
  no_term_signal = 1;
#endif

  init_process_options("spawn_helper4", kill_cb);

  /* Verify that uv_spawn() resets the signal disposition. */
#ifndef _WIN32
  {
    sigset_t set;
    sigemptyset(&set);
    sigaddset(&set, SIGTERM);
    ASSERT(0 == pthread_sigmask(SIG_BLOCK, &set, NULL));
  }
  ASSERT(SIG_ERR != signal(SIGTERM, SIG_IGN));
#endif

  r = uv_spawn(uv_default_loop(), &process, &options);
  ASSERT(r == 0);

#ifndef _WIN32
  {
    sigset_t set;
    sigemptyset(&set);
    sigaddset(&set, SIGTERM);
    ASSERT(0 == pthread_sigmask(SIG_UNBLOCK, &set, NULL));
  }
  ASSERT(SIG_ERR != signal(SIGTERM, SIG_DFL));
#endif

  /* Sending signum == 0 should check if the
   * child process is still alive, not kill it.
   */
  r = uv_kill(process.pid, 0);
  ASSERT(r == 0);

  /* Kill the process. */
  r = uv_kill(process.pid, SIGTERM);
  ASSERT(r == 0);

  r = uv_run(uv_default_loop(), UV_RUN_DEFAULT);
  ASSERT(r == 0);

  ASSERT(exit_cb_called == 1);
  ASSERT(close_cb_called == 1);

  MAKE_VALGRIND_HAPPY();
  return 0;
}


#ifdef _WIN32
TEST_IMPL(spawn_detect_pipe_name_collisions_on_windows) {
  int r;
  uv_pipe_t out;
  char name[64];
  HANDLE pipe_handle;
  uv_stdio_container_t stdio[2];

  init_process_options("spawn_helper2", exit_cb);

  uv_pipe_init(uv_default_loop(), &out, 0);
  options.stdio = stdio;
  options.stdio[0].flags = UV_IGNORE;
  options.stdio[1].flags = UV_CREATE_PIPE | UV_WRITABLE_PIPE;
  options.stdio[1].data.stream = (uv_stream_t*) &out;
  options.stdio_count = 2;

  /* Create a pipe that'll cause a collision. */
  snprintf(name,
           sizeof(name),
           "\\\\.\\pipe\\uv\\%p-%d",
           &out,
           GetCurrentProcessId());
  pipe_handle = CreateNamedPipeA(name,
                                PIPE_ACCESS_INBOUND | FILE_FLAG_OVERLAPPED,
                                PIPE_TYPE_BYTE | PIPE_READMODE_BYTE | PIPE_WAIT,
                                10,
                                65536,
                                65536,
                                0,
                                NULL);
  ASSERT(pipe_handle != INVALID_HANDLE_VALUE);

  r = uv_spawn(uv_default_loop(), &process, &options);
  ASSERT(r == 0);

  r = uv_read_start((uv_stream_t*) &out, on_alloc, on_read);
  ASSERT(r == 0);

  r = uv_run(uv_default_loop(), UV_RUN_DEFAULT);
  ASSERT(r == 0);

  ASSERT(exit_cb_called == 1);
  ASSERT(close_cb_called == 2); /* Once for process once for the pipe. */
  printf("output is: %s", output);
  ASSERT(strcmp("hello world\n", output) == 0);

  MAKE_VALGRIND_HAPPY();
  return 0;
}


#if !defined(USING_UV_SHARED)
int make_program_args(char** args, int verbatim_arguments, WCHAR** dst_ptr);
WCHAR* quote_cmd_arg(const WCHAR *source, WCHAR *target);

TEST_IMPL(argument_escaping) {
  const WCHAR* test_str[] = {
    L"",
    L"HelloWorld",
    L"Hello World",
    L"Hello\"World",
    L"Hello World\\",
    L"Hello\\\"World",
    L"Hello\\World",
    L"Hello\\\\World",
    L"Hello World\\",
    L"c:\\path\\to\\node.exe --eval \"require('c:\\\\path\\\\to\\\\test.js')\""
  };
  const int count = sizeof(test_str) / sizeof(*test_str);
  WCHAR** test_output;
  WCHAR* command_line;
  WCHAR** cracked;
  size_t total_size = 0;
  int i;
  int num_args;
  int result;

  char* verbatim[] = {
    "cmd.exe",
    "/c",
    "c:\\path\\to\\node.exe --eval \"require('c:\\\\path\\\\to\\\\test.js')\"",
    NULL
  };
  WCHAR* verbatim_output;
  WCHAR* non_verbatim_output;

  test_output = calloc(count, sizeof(WCHAR*));
  ASSERT_NOT_NULL(test_output);
  for (i = 0; i < count; ++i) {
    test_output[i] = calloc(2 * (wcslen(test_str[i]) + 2), sizeof(WCHAR));
    quote_cmd_arg(test_str[i], test_output[i]);
    wprintf(L"input : %s\n", test_str[i]);
    wprintf(L"output: %s\n", test_output[i]);
    total_size += wcslen(test_output[i]) + 1;
  }
  command_line = calloc(total_size + 1, sizeof(WCHAR));
  ASSERT_NOT_NULL(command_line);
  for (i = 0; i < count; ++i) {
    wcscat(command_line, test_output[i]);
    wcscat(command_line, L" ");
  }
  command_line[total_size - 1] = L'\0';

  wprintf(L"command_line: %s\n", command_line);

  cracked = CommandLineToArgvW(command_line, &num_args);
  for (i = 0; i < num_args; ++i) {
    wprintf(L"%d: %s\t%s\n", i, test_str[i], cracked[i]);
    ASSERT(wcscmp(test_str[i], cracked[i]) == 0);
  }

  LocalFree(cracked);
  for (i = 0; i < count; ++i) {
    free(test_output[i]);
  }
  free(test_output);

  result = make_program_args(verbatim, 1, &verbatim_output);
  ASSERT(result == 0);
  result = make_program_args(verbatim, 0, &non_verbatim_output);
  ASSERT(result == 0);

  wprintf(L"    verbatim_output: %s\n", verbatim_output);
  wprintf(L"non_verbatim_output: %s\n", non_verbatim_output);

  ASSERT(wcscmp(verbatim_output,
                L"cmd.exe /c c:\\path\\to\\node.exe --eval "
                L"\"require('c:\\\\path\\\\to\\\\test.js')\"") == 0);
  ASSERT(wcscmp(non_verbatim_output,
                L"cmd.exe /c \"c:\\path\\to\\node.exe --eval "
                L"\\\"require('c:\\\\path\\\\to\\\\test.js')\\\"\"") == 0);

  free(verbatim_output);
  free(non_verbatim_output);

  return 0;
}

int make_program_env(char** env_block, WCHAR** dst_ptr);

TEST_IMPL(environment_creation) {
  size_t i;
  char* environment[] = {
    "FOO=BAR",
    "SYSTEM=ROOT", /* substring of a supplied var name */
    "SYSTEMROOTED=OMG", /* supplied var name is a substring */
    "TEMP=C:\\Temp",
    "INVALID",
    "BAZ=QUX",
    "B_Z=QUX",
    "B\xe2\x82\xacZ=QUX",
    "B\xf0\x90\x80\x82Z=QUX",
    "B\xef\xbd\xa1Z=QUX",
    "B\xf0\xa3\x91\x96Z=QUX",
    "BAZ", /* repeat, invalid variable */
    NULL
  };
  WCHAR* wenvironment[] = {
    L"BAZ=QUX",
    L"B_Z=QUX",
    L"B\x20acZ=QUX",
    L"B\xd800\xdc02Z=QUX",
    L"B\xd84d\xdc56Z=QUX",
    L"B\xff61Z=QUX",
    L"FOO=BAR",
    L"SYSTEM=ROOT", /* substring of a supplied var name */
    L"SYSTEMROOTED=OMG", /* supplied var name is a substring */
    L"TEMP=C:\\Temp",
  };
  WCHAR* from_env[] = {
    /* list should be kept in sync with list
     * in process.c, minus variables in wenvironment */
    L"HOMEDRIVE",
    L"HOMEPATH",
    L"LOGONSERVER",
    L"PATH",
    L"USERDOMAIN",
    L"USERNAME",
    L"USERPROFILE",
    L"SYSTEMDRIVE",
    L"SYSTEMROOT",
    L"WINDIR",
    /* test for behavior in the absence of a
     * required-environment variable: */
    L"ZTHIS_ENV_VARIABLE_DOES_NOT_EXIST",
  };
  int found_in_loc_env[ARRAY_SIZE(wenvironment)] = {0};
  int found_in_usr_env[ARRAY_SIZE(from_env)] = {0};
  WCHAR *expected[ARRAY_SIZE(from_env)];
  int result;
  WCHAR* str;
  WCHAR* prev;
  WCHAR* env;

  for (i = 0; i < ARRAY_SIZE(from_env); i++) {
      /* copy expected additions to environment locally */
      size_t len = GetEnvironmentVariableW(from_env[i], NULL, 0);
      if (len == 0) {
        found_in_usr_env[i] = 1;
        str = malloc(1 * sizeof(WCHAR));
        *str = 0;
        expected[i] = str;
      } else {
        size_t name_len = wcslen(from_env[i]);
        str = malloc((name_len+1+len) * sizeof(WCHAR));
        wmemcpy(str, from_env[i], name_len);
        expected[i] = str;
        str += name_len;
        *str++ = L'=';
        GetEnvironmentVariableW(from_env[i], str, len);
     }
  }

  result = make_program_env(environment, &env);
  ASSERT(result == 0);

  for (str = env, prev = NULL; *str; prev = str, str += wcslen(str) + 1) {
    int found = 0;
#if 0
    _cputws(str);
    putchar('\n');
#endif
    for (i = 0; i < ARRAY_SIZE(wenvironment) && !found; i++) {
      if (!wcscmp(str, wenvironment[i])) {
        ASSERT(!found_in_loc_env[i]);
        found_in_loc_env[i] = 1;
        found = 1;
      }
    }
    for (i = 0; i < ARRAY_SIZE(expected) && !found; i++) {
      if (!wcscmp(str, expected[i])) {
        ASSERT(!found_in_usr_env[i]);
        found_in_usr_env[i] = 1;
        found = 1;
      }
    }
<<<<<<< HEAD
    if (prev) { /* verify sort order  */
=======
    if (prev) { /* verify sort order */
#if !defined(__MINGW32__) || defined(__MINGW64_VERSION_MAJOR)
>>>>>>> 6ce14710
      ASSERT(CompareStringOrdinal(prev, -1, str, -1, TRUE) == 1);
    }
    ASSERT(found); /* verify that we expected this variable */
  }

  /* verify that we found all expected variables */
  for (i = 0; i < ARRAY_SIZE(wenvironment); i++) {
    ASSERT(found_in_loc_env[i]);
  }
  for (i = 0; i < ARRAY_SIZE(expected); i++) {
    ASSERT(found_in_usr_env[i]);
  }

  return 0;
}
#endif

/* Regression test for issue #909 */
TEST_IMPL(spawn_with_an_odd_path) {
  int r;

  char newpath[2048];
  char *path = getenv("PATH");
  ASSERT_NOT_NULL(path);
  snprintf(newpath, 2048, ";.;%s", path);
  SetEnvironmentVariable("PATH", newpath);

  init_process_options("", exit_cb);
  options.file = options.args[0] = "program-that-had-better-not-exist";
  r = uv_spawn(uv_default_loop(), &process, &options);
  ASSERT(r == UV_ENOENT || r == UV_EACCES);
  ASSERT(0 == uv_is_active((uv_handle_t*) &process));
  uv_close((uv_handle_t*) &process, NULL);
  ASSERT(0 == uv_run(uv_default_loop(), UV_RUN_DEFAULT));

  MAKE_VALGRIND_HAPPY();
  return 0;
}
#endif

#ifndef _WIN32
TEST_IMPL(spawn_setuid_setgid) {
  int r;
  struct passwd* pw;
  char uidstr[10];
  char gidstr[10];

  /* if not root, then this will fail. */
  uv_uid_t uid = getuid();
  if (uid != 0) {
    RETURN_SKIP("It should be run as root user");
  }

  init_process_options("spawn_helper_setuid_setgid", exit_cb);

  /* become the "nobody" user. */
  pw = getpwnam("nobody");
  ASSERT_NOT_NULL(pw);
  options.uid = pw->pw_uid;
  options.gid = pw->pw_gid;
  snprintf(uidstr, sizeof(uidstr), "%d", pw->pw_uid);
  snprintf(gidstr, sizeof(gidstr), "%d", pw->pw_gid);
  options.args[2] = uidstr;
  options.args[3] = gidstr;
  options.flags = UV_PROCESS_SETUID | UV_PROCESS_SETGID;

  r = uv_spawn(uv_default_loop(), &process, &options);
  if (r == UV_EACCES)
    RETURN_SKIP("user 'nobody' cannot access the test runner");

  ASSERT(r == 0);

  r = uv_run(uv_default_loop(), UV_RUN_DEFAULT);
  ASSERT(r == 0);

  ASSERT(exit_cb_called == 1);
  ASSERT(close_cb_called == 1);

  MAKE_VALGRIND_HAPPY();
  return 0;
}
#endif


#ifndef _WIN32
TEST_IMPL(spawn_setuid_fails) {
  int r;

  /* if root, become nobody. */
  /* On IBMi PASE, there is no nobody user. */
#ifndef __PASE__
  uv_uid_t uid = getuid();
  if (uid == 0) {
    struct passwd* pw;
    pw = getpwnam("nobody");
    ASSERT_NOT_NULL(pw);
    ASSERT(0 == setgid(pw->pw_gid));
    ASSERT(0 == setuid(pw->pw_uid));
  }
#endif  /* !__PASE__ */

  init_process_options("spawn_helper1", fail_cb);

  options.flags |= UV_PROCESS_SETUID;
  /* On IBMi PASE, there is no root user. User may grant 
   * root-like privileges, including setting uid to 0.
   */
#if defined(__PASE__)
  options.uid = -1;
#else
  options.uid = 0;
#endif

  /* These flags should be ignored on Unices. */
  options.flags |= UV_PROCESS_WINDOWS_HIDE;
  options.flags |= UV_PROCESS_WINDOWS_HIDE_CONSOLE;
  options.flags |= UV_PROCESS_WINDOWS_HIDE_GUI;
  options.flags |= UV_PROCESS_WINDOWS_VERBATIM_ARGUMENTS;

  r = uv_spawn(uv_default_loop(), &process, &options);
#if defined(__CYGWIN__)
  ASSERT(r == UV_EINVAL);
#else
  ASSERT(r == UV_EPERM);
#endif

  r = uv_run(uv_default_loop(), UV_RUN_DEFAULT);
  ASSERT(r == 0);

  ASSERT(close_cb_called == 0);

  MAKE_VALGRIND_HAPPY();
  return 0;
}


TEST_IMPL(spawn_setgid_fails) {
  int r;

  /* if root, become nobody. */
  /* On IBMi PASE, there is no nobody user. */
#ifndef __PASE__
  uv_uid_t uid = getuid();
  if (uid == 0) {
    struct passwd* pw;
    pw = getpwnam("nobody");
    ASSERT_NOT_NULL(pw);
    ASSERT(0 == setgid(pw->pw_gid));
    ASSERT(0 == setuid(pw->pw_uid));
  }
#endif  /* !__PASE__ */

  init_process_options("spawn_helper1", fail_cb);

  options.flags |= UV_PROCESS_SETGID;
  /* On IBMi PASE, there is no root user. User may grant 
   * root-like privileges, including setting gid to 0.
   */
#if defined(__MVS__) || defined(__PASE__)
  options.gid = -1;
#else
  options.gid = 0;
#endif

  r = uv_spawn(uv_default_loop(), &process, &options);
#if defined(__CYGWIN__) || defined(__MVS__)
  ASSERT(r == UV_EINVAL);
#else
  ASSERT(r == UV_EPERM);
#endif

  r = uv_run(uv_default_loop(), UV_RUN_DEFAULT);
  ASSERT(r == 0);

  ASSERT(close_cb_called == 0);

  MAKE_VALGRIND_HAPPY();
  return 0;
}
#endif

TEST_IMPL(spawn_affinity) {
#if defined(NO_CPU_AFFINITY)
  RETURN_SKIP(NO_CPU_AFFINITY);
#else
  int i;
  int r;
  int cpu;
  char cpustr[11];
  char* newmask;
  int cpumask_size;
#if defined(_WIN32)
  DWORD_PTR procmask;
  DWORD_PTR sysmask;
#elif defined(__linux__)
  cpu_set_t cpuset;
#else
  cpuset_t cpuset;
#endif

  cpumask_size = uv_cpumask_size();
  ASSERT(cpumask_size > 0);

  /* find a cpu we can use */
  cpu = cpumask_size;
#ifdef _WIN32
  r = GetProcessAffinityMask(GetCurrentProcess(), &procmask, &sysmask);
  ASSERT(r != 0);
  for (i = 0; i < cpumask_size; ++i) {
    if (procmask & (((DWORD_PTR)1) << i)) {
      cpu = i;
      break;
    }
  }
#else
  CPU_ZERO(&cpuset);
  r = pthread_getaffinity_np(pthread_self(), sizeof(cpuset), &cpuset);
  ASSERT(r == 0);
  for (i = 0; i < cpumask_size; ++i) {
    if (CPU_ISSET(i, &cpuset)) {
      cpu = i;
      break;
    }
  }
#endif
  ASSERT(cpu < cpumask_size);
  snprintf(cpustr, sizeof(cpustr), "%d", cpu);

  init_process_options("spawn_helper_affinity", exit_cb);

  /* mask the child to just one cpu */
  newmask = (char*)calloc(cpumask_size, 1);
  ASSERT(newmask != NULL);
  newmask[cpu] = 1;
  options.cpumask_size = (size_t)cpumask_size;
  options.cpumask = newmask;

  /* tell the child which one it should get */
  options.args[2] = cpustr;
  options.args[3] = "dummy"; /* need 4 args for test/run-tests.c dispatch */

  r = uv_spawn(uv_default_loop(), &process, &options);
  ASSERT(r == 0);

  r = uv_run(uv_default_loop(), UV_RUN_DEFAULT);
  ASSERT(r == 0);

  ASSERT(exit_cb_called == 1);
  ASSERT(close_cb_called == 1);

  free(newmask);

  MAKE_VALGRIND_HAPPY();
  return 0;
#endif
}

TEST_IMPL(spawn_affinity_invalid_mask) {
#if defined(NO_CPU_AFFINITY)
  RETURN_SKIP(NO_CPU_AFFINITY);
#else
  int r;
  char newmask[1];
  int cpumask_size;

  cpumask_size = uv_cpumask_size();
  ASSERT(cpumask_size > 0);

  init_process_options("", exit_cb);

  /* provide a mask that is too small */
  newmask[0] = 0;
  options.cpumask_size = 0;
  options.cpumask = newmask;

  r = uv_spawn(uv_default_loop(), &process, &options);
  ASSERT(r == UV_EINVAL);

  ASSERT(exit_cb_called == 0);

  MAKE_VALGRIND_HAPPY();
  return 0;
#endif
}

#ifdef _WIN32

static void exit_cb_unexpected(uv_process_t* process,
                               int64_t exit_status,
                               int term_signal) {
  ASSERT(0 && "should not have been called");
}


TEST_IMPL(spawn_setuid_fails) {
  int r;

  init_process_options("spawn_helper1", exit_cb_unexpected);

  options.flags |= UV_PROCESS_SETUID;
  options.uid = (uv_uid_t) -42424242;

  r = uv_spawn(uv_default_loop(), &process, &options);
  ASSERT(r == UV_ENOTSUP);

  r = uv_run(uv_default_loop(), UV_RUN_DEFAULT);
  ASSERT(r == 0);

  ASSERT(close_cb_called == 0);

  MAKE_VALGRIND_HAPPY();
  return 0;
}


TEST_IMPL(spawn_setgid_fails) {
  int r;

  init_process_options("spawn_helper1", exit_cb_unexpected);

  options.flags |= UV_PROCESS_SETGID;
  options.gid = (uv_gid_t) -42424242;

  r = uv_spawn(uv_default_loop(), &process, &options);
  ASSERT(r == UV_ENOTSUP);

  r = uv_run(uv_default_loop(), UV_RUN_DEFAULT);
  ASSERT(r == 0);

  ASSERT(close_cb_called == 0);

  MAKE_VALGRIND_HAPPY();
  return 0;
}
#endif


TEST_IMPL(spawn_auto_unref) {
  init_process_options("spawn_helper1", NULL);
  ASSERT(0 == uv_spawn(uv_default_loop(), &process, &options));
  ASSERT(0 == uv_run(uv_default_loop(), UV_RUN_DEFAULT));
  ASSERT(0 == uv_is_closing((uv_handle_t*) &process));
  uv_close((uv_handle_t*) &process, NULL);
  ASSERT(0 == uv_run(uv_default_loop(), UV_RUN_DEFAULT));
  ASSERT(1 == uv_is_closing((uv_handle_t*) &process));
  MAKE_VALGRIND_HAPPY();
  return 0;
}


TEST_IMPL(spawn_fs_open) {
<<<<<<< HEAD
  int r, fd;
=======
  int r;
  uv_os_fd_t fd;
  uv_os_fd_t dup_fd;
>>>>>>> 6ce14710
  uv_fs_t fs_req;
  uv_pipe_t in;
  uv_write_t write_req;
  uv_write_t write_req2;
  uv_buf_t buf;
  uv_stdio_container_t stdio[1];
#ifdef _WIN32
  const char dev_null[] = "NUL";
  HMODULE kernelbase_module;
  sCompareObjectHandles pCompareObjectHandles; /* function introduced in Windows 10 */
#else
  const char dev_null[] = "/dev/null";
#endif

<<<<<<< HEAD
  r = uv_fs_open(NULL, &fs_req, "/dev/null", O_RDWR, 0, NULL);
  ASSERT(r == 0);
  fd = (uv_os_fd_t)fs_req.result;
=======
  r = uv_fs_open(NULL, &fs_req, dev_null, O_RDWR, 0, NULL);
  ASSERT(r != -1);
  fd = uv_get_osfhandle((uv_file) fs_req.result);
>>>>>>> 6ce14710
  uv_fs_req_cleanup(&fs_req);

  init_process_options("spawn_helper8", exit_cb);

  ASSERT(0 == uv_pipe_init(uv_default_loop(), &in, 0));

  options.stdio = stdio;
  options.stdio[0].flags = UV_CREATE_PIPE | UV_READABLE_PIPE;
  options.stdio[0].data.stream = (uv_stream_t*) &in;
  options.stdio_count = 1;

  /* make an inheritable copy */
#ifdef _WIN32
  ASSERT(0 != DuplicateHandle(GetCurrentProcess(), fd, GetCurrentProcess(), &dup_fd,
                              0, /* inherit */ TRUE, DUPLICATE_SAME_ACCESS));
  kernelbase_module = GetModuleHandleA("kernelbase.dll");
  pCompareObjectHandles = (sCompareObjectHandles)
      GetProcAddress(kernelbase_module, "CompareObjectHandles");
  ASSERT(pCompareObjectHandles == NULL || pCompareObjectHandles(fd, dup_fd));
#else
  dup_fd = dup(fd);
#endif

  ASSERT(0 == uv_spawn(uv_default_loop(), &process, &options));

  buf = uv_buf_init((char*) &fd, sizeof(fd));
  ASSERT(0 == uv_write(&write_req, (uv_stream_t*) &in, &buf, 1, write_null_cb));

  buf = uv_buf_init((char*) &dup_fd, sizeof(fd));
  ASSERT(0 == uv_write(&write_req2, (uv_stream_t*) &in, &buf, 1, write_cb));

  ASSERT(0 == uv_run(uv_default_loop(), UV_RUN_DEFAULT));
  ASSERT(0 == uv_fs_close(NULL, &fs_req, r, NULL));

  ASSERT(exit_cb_called == 1);
  ASSERT(close_cb_called == 2);  /* One for `in`, one for process */

  MAKE_VALGRIND_HAPPY();
  return 0;
}


TEST_IMPL(closed_fd_events) {
  uv_stdio_container_t stdio[3];
  uv_pipe_t pipe_handle;
  uv_fs_t req;
  uv_buf_t bufs[1];
  uv_file fd[2];
  bufs[0] = uv_buf_init("", 1);

  /* create a pipe and share it with a child process */
  ASSERT(0 == uv_pipe(fd, 0, 0));
  ASSERT(fd[0] > 2);
  ASSERT(fd[1] > 2);

  /* spawn_helper4 blocks indefinitely. */
  init_process_options("spawn_helper4", exit_cb);
  options.stdio_count = 3;
  options.stdio = stdio;
  options.stdio[0].flags = UV_INHERIT_FD;
  options.stdio[0].data.file = fd[0];
  options.stdio[1].flags = UV_IGNORE;
  options.stdio[2].flags = UV_IGNORE;

  ASSERT(0 == uv_spawn(uv_default_loop(), &process, &options));
  uv_unref((uv_handle_t*) &process);

  /* read from the pipe with uv */
  ASSERT(0 == uv_pipe_init(uv_default_loop(), &pipe_handle, 0));
  ASSERT(0 == uv_pipe_open(&pipe_handle, fd[0]));
  /* uv_pipe_open() takes ownership of the file descriptor. */
  fd[0] = -1;

  ASSERT(0 == uv_read_start((uv_stream_t*) &pipe_handle, on_alloc, on_read_once));

  ASSERT(1 == uv_fs_write(NULL, &req, fd[1], bufs, 1, -1, NULL));
  ASSERT(req.result == 1);
  uv_fs_req_cleanup(&req);

#ifdef _WIN32
  ASSERT(1 == uv_run(uv_default_loop(), UV_RUN_ONCE));
#endif
  ASSERT(0 == uv_run(uv_default_loop(), UV_RUN_ONCE));

  /* should have received just one byte */
  ASSERT(output_used == 1);

  /* close the pipe and see if we still get events */
  uv_close((uv_handle_t*) &pipe_handle, close_cb);

  ASSERT(1 == uv_fs_write(NULL, &req, fd[1], bufs, 1, -1, NULL));
  ASSERT(req.result == 1);
  uv_fs_req_cleanup(&req);

  ASSERT(0 == uv_timer_init(uv_default_loop(), &timer));
  ASSERT(0 == uv_timer_start(&timer, timer_counter_cb, 10, 0));

  /* see if any spurious events interrupt the timer */
  if (1 == uv_run(uv_default_loop(), UV_RUN_ONCE))
    /* have to run again to really trigger the timer */
    ASSERT(0 == uv_run(uv_default_loop(), UV_RUN_ONCE));

  ASSERT(timer_counter == 1);

  /* cleanup */
  ASSERT(0 == uv_process_kill(&process, SIGTERM));
#ifdef _WIN32
  ASSERT(0 == _close(fd[1]));
#else
  ASSERT(0 == close(fd[1]));
#endif

  MAKE_VALGRIND_HAPPY();
  return 0;
}


TEST_IMPL(spawn_reads_child_path) {
  int r;
  int len;
  char file[64];
  char path[1024];
  char* env[3];

  /* Need to carry over the dynamic linker path when the test runner is
   * linked against libuv.so, see https://github.com/libuv/libuv/issues/85.
   */
#if defined(__APPLE__)
  static const char dyld_path_var[] = "DYLD_LIBRARY_PATH";
#elif defined(__MVS__) || defined(__PASE__)
  static const char dyld_path_var[] = "LIBPATH";
#else
  static const char dyld_path_var[] = "LD_LIBRARY_PATH";
#endif

  /* Set up the process, but make sure that the file to run is relative and
   * requires a lookup into PATH. */
  init_process_options("spawn_helper1", exit_cb);

  /* Set up the PATH env variable */
  for (len = strlen(exepath);
       exepath[len - 1] != '/' && exepath[len - 1] != '\\';
       len--);
  strcpy(file, exepath + len);
  exepath[len] = 0;
  strcpy(path, "PATH=");
  strcpy(path + 5, exepath);
#if defined(__CYGWIN__) || defined(__MSYS__)
  /* Carry over the dynamic linker path in case the test runner
     is linked against cyguv-1.dll or msys-uv-1.dll, see above.  */
  {
    char* syspath = getenv("PATH");
    if (syspath != NULL) {
      strcat(path, ":");
      strcat(path, syspath);
    }
  }
#endif

  env[0] = path;
  env[1] = getenv(dyld_path_var);
  env[2] = NULL;

  if (env[1] != NULL) {
    static char buf[1024 + sizeof(dyld_path_var)];
    snprintf(buf, sizeof(buf), "%s=%s", dyld_path_var, env[1]);
    env[1] = buf;
  }

  options.file = file;
  options.args[0] = file;
  options.env = env;

  r = uv_spawn(uv_default_loop(), &process, &options);
  ASSERT(r == 0);

  r = uv_run(uv_default_loop(), UV_RUN_DEFAULT);
  ASSERT(r == 0);

  ASSERT(exit_cb_called == 1);
  ASSERT(close_cb_called == 1);

  MAKE_VALGRIND_HAPPY();
  return 0;
}

<<<<<<< HEAD
#ifndef _WIN32
static int mpipe(int fds[2]) {
  if (pipe(fds) == -1)
    return -1;
  if (fcntl(fds[0], F_SETFD, FD_CLOEXEC) == -1 ||
      fcntl(fds[1], F_SETFD, FD_CLOEXEC) == -1) {
    close(fds[0]);
    close(fds[1]);
    return -1;
  }
  return 0;
}
#else
static int mpipe(HANDLE fds[2]) {
  SECURITY_ATTRIBUTES attr;
  attr.nLength = sizeof(attr);
  attr.lpSecurityDescriptor = NULL;
  attr.bInheritHandle = FALSE;
  if (!CreatePipe(&fds[0], &fds[1], &attr, 0))
    return -1;
  return 0;
}
#endif /* !_WIN32 */

=======
>>>>>>> 6ce14710
TEST_IMPL(spawn_inherit_streams) {
  uv_process_t child_req;
  uv_stdio_container_t child_stdio[2];
  uv_os_fd_t fds_stdin[2];
  uv_os_fd_t fds_stdout[2];
  uv_pipe_t pipe_stdin_child;
  uv_pipe_t pipe_stdout_child;
  uv_pipe_t pipe_stdin_parent;
  uv_pipe_t pipe_stdout_parent;
  unsigned char ubuf[OUTPUT_SIZE - 1];
  uv_buf_t buf;
  unsigned int i;
  int r;
  int bidir;
  uv_write_t write_req;
  uv_loop_t* loop;

  init_process_options("spawn_helper9", exit_cb);

  loop = uv_default_loop();
  ASSERT(uv_pipe_init(loop, &pipe_stdin_child, 0) == 0);
  ASSERT(uv_pipe_init(loop, &pipe_stdout_child, 0) == 0);
  ASSERT(uv_pipe_init(loop, &pipe_stdin_parent, 0) == 0);
  ASSERT(uv_pipe_init(loop, &pipe_stdout_parent, 0) == 0);

  ASSERT(uv_pipe(fds_stdin, 0, 0) == 0);
  ASSERT(uv_pipe(fds_stdout, 0, 0) == 0);

  ASSERT(uv_pipe_open(&pipe_stdin_child, fds_stdin[0]) == 0);
  ASSERT(uv_pipe_open(&pipe_stdout_child, fds_stdout[1]) == 0);
  ASSERT(uv_pipe_open(&pipe_stdin_parent, fds_stdin[1]) == 0);
  ASSERT(uv_pipe_open(&pipe_stdout_parent, fds_stdout[0]) == 0);
  ASSERT(uv_is_readable((uv_stream_t*) &pipe_stdin_child));
  ASSERT(uv_is_writable((uv_stream_t*) &pipe_stdout_child));
  ASSERT(uv_is_writable((uv_stream_t*) &pipe_stdin_parent));
  ASSERT(uv_is_readable((uv_stream_t*) &pipe_stdout_parent));
  /* Some systems (SVR4) open a bidirectional pipe, most don't. */
  bidir = uv_is_writable((uv_stream_t*) &pipe_stdin_child);
  ASSERT(uv_is_readable((uv_stream_t*) &pipe_stdout_child) == bidir);
  ASSERT(uv_is_readable((uv_stream_t*) &pipe_stdin_parent) == bidir);
  ASSERT(uv_is_writable((uv_stream_t*) &pipe_stdout_parent) == bidir);

  child_stdio[0].flags = UV_INHERIT_STREAM;
  child_stdio[0].data.stream = (uv_stream_t *) &pipe_stdin_child;

  child_stdio[1].flags = UV_INHERIT_STREAM;
  child_stdio[1].data.stream = (uv_stream_t *) &pipe_stdout_child;

  options.stdio = child_stdio;
  options.stdio_count = 2;

  ASSERT(uv_spawn(loop, &child_req, &options) == 0);

  uv_close((uv_handle_t*) &pipe_stdin_child, NULL);
  uv_close((uv_handle_t*) &pipe_stdout_child, NULL);

  buf = uv_buf_init((char*) ubuf, sizeof ubuf);
  for (i = 0; i < sizeof ubuf; ++i)
    ubuf[i] = i & 255u;
  memset(output, 0, sizeof ubuf);

  r = uv_write(&write_req,
               (uv_stream_t*) &pipe_stdin_parent,
               &buf,
               1,
               write_cb);
  ASSERT(r == 0);

  r = uv_read_start((uv_stream_t*) &pipe_stdout_parent, on_alloc, on_read);
  ASSERT(r == 0);

  r = uv_run(loop, UV_RUN_DEFAULT);
  ASSERT(r == 0);

  ASSERT(exit_cb_called == 1);
  ASSERT(close_cb_called == 3);

  r = memcmp(ubuf, output, sizeof ubuf);
  ASSERT(r == 0);

  MAKE_VALGRIND_HAPPY();
  return 0;
}

TEST_IMPL(spawn_quoted_path) {
#ifndef _WIN32
  RETURN_SKIP("Test for Windows");
#else
  char* quoted_path_env[2];
  args[0] = "not_existing";
  args[1] = NULL;
  options.file = args[0];
  options.args = args;
  options.exit_cb = exit_cb;
  options.flags = 0;
  /* We test if search_path works correctly with semicolons in quoted path. We
   * will use an invalid drive, so we are sure no executable is spawned. */
  quoted_path_env[0] = "PATH=\"xyz:\\test;\";xyz:\\other";
  quoted_path_env[1] = NULL;
  options.env = quoted_path_env;

  /* We test if libuv will not segfault. */
  uv_spawn(uv_default_loop(), &process, &options);

  MAKE_VALGRIND_HAPPY();
  return 0;
#endif
}

/* Helper for child process of spawn_inherit_streams */
#ifndef _WIN32
void spawn_stdin_stdout(void) {
  char buf[1024];
  char* pbuf;
  for (;;) {
    ssize_t r, w, c;
    do {
      r = read(0, buf, sizeof buf);
    } while (r == -1 && errno == EINTR);
    if (r == 0) {
      return;
    }
    ASSERT(r > 0);
    c = r;
    pbuf = buf;
    while (c) {
      do {
        w = write(1, pbuf, (size_t)c);
      } while (w == -1 && errno == EINTR);
      ASSERT(w >= 0);
      pbuf = pbuf + w;
      c = c - w;
    }
  }
}
#else
void spawn_stdin_stdout(void) {
  char buf[1024];
  char* pbuf;
  HANDLE h_stdin = GetStdHandle(STD_INPUT_HANDLE);
  HANDLE h_stdout = GetStdHandle(STD_OUTPUT_HANDLE);
  ASSERT(h_stdin != INVALID_HANDLE_VALUE);
  ASSERT(h_stdout != INVALID_HANDLE_VALUE);
  for (;;) {
    DWORD n_read;
    DWORD n_written;
    DWORD to_write;
    if (!ReadFile(h_stdin, buf, sizeof buf, &n_read, NULL)) {
      ASSERT(GetLastError() == ERROR_BROKEN_PIPE);
      return;
    }
    to_write = n_read;
    pbuf = buf;
    while (to_write) {
      ASSERT(WriteFile(h_stdout, pbuf, to_write, &n_written, NULL));
      to_write -= n_written;
      pbuf += n_written;
    }
  }
}
#endif /* !_WIN32 */<|MERGE_RESOLUTION|>--- conflicted
+++ resolved
@@ -1322,12 +1322,7 @@
         found = 1;
       }
     }
-<<<<<<< HEAD
     if (prev) { /* verify sort order  */
-=======
-    if (prev) { /* verify sort order */
-#if !defined(__MINGW32__) || defined(__MINGW64_VERSION_MAJOR)
->>>>>>> 6ce14710
       ASSERT(CompareStringOrdinal(prev, -1, str, -1, TRUE) == 1);
     }
     ASSERT(found); /* verify that we expected this variable */
@@ -1679,13 +1674,9 @@
 
 
 TEST_IMPL(spawn_fs_open) {
-<<<<<<< HEAD
-  int r, fd;
-=======
   int r;
   uv_os_fd_t fd;
   uv_os_fd_t dup_fd;
->>>>>>> 6ce14710
   uv_fs_t fs_req;
   uv_pipe_t in;
   uv_write_t write_req;
@@ -1700,16 +1691,9 @@
   const char dev_null[] = "/dev/null";
 #endif
 
-<<<<<<< HEAD
-  r = uv_fs_open(NULL, &fs_req, "/dev/null", O_RDWR, 0, NULL);
-  ASSERT(r == 0);
-  fd = (uv_os_fd_t)fs_req.result;
-=======
   r = uv_fs_open(NULL, &fs_req, dev_null, O_RDWR, 0, NULL);
-  ASSERT(r != -1);
-  fd = uv_get_osfhandle((uv_file) fs_req.result);
->>>>>>> 6ce14710
-  uv_fs_req_cleanup(&fs_req);
+  ASSERT(r == 0);
+  fd = (uv_os_fd_t) fs_req.result;
 
   init_process_options("spawn_helper8", exit_cb);
 
@@ -1741,7 +1725,7 @@
   ASSERT(0 == uv_write(&write_req2, (uv_stream_t*) &in, &buf, 1, write_cb));
 
   ASSERT(0 == uv_run(uv_default_loop(), UV_RUN_DEFAULT));
-  ASSERT(0 == uv_fs_close(NULL, &fs_req, r, NULL));
+  ASSERT(0 == uv_fs_close(NULL, &fs_req, fd, NULL));
 
   ASSERT(exit_cb_called == 1);
   ASSERT(close_cb_called == 2);  /* One for `in`, one for process */
@@ -1756,13 +1740,11 @@
   uv_pipe_t pipe_handle;
   uv_fs_t req;
   uv_buf_t bufs[1];
-  uv_file fd[2];
+  uv_os_fd_t fd[2];
   bufs[0] = uv_buf_init("", 1);
 
   /* create a pipe and share it with a child process */
   ASSERT(0 == uv_pipe(fd, 0, 0));
-  ASSERT(fd[0] > 2);
-  ASSERT(fd[1] > 2);
 
   /* spawn_helper4 blocks indefinitely. */
   init_process_options("spawn_helper4", exit_cb);
@@ -1780,7 +1762,11 @@
   ASSERT(0 == uv_pipe_init(uv_default_loop(), &pipe_handle, 0));
   ASSERT(0 == uv_pipe_open(&pipe_handle, fd[0]));
   /* uv_pipe_open() takes ownership of the file descriptor. */
+#ifdef _WIN32
+  fd[0] = INVALID_HANDLE_VALUE;
+#else
   fd[0] = -1;
+#endif
 
   ASSERT(0 == uv_read_start((uv_stream_t*) &pipe_handle, on_alloc, on_read_once));
 
@@ -1816,9 +1802,11 @@
   /* cleanup */
   ASSERT(0 == uv_process_kill(&process, SIGTERM));
 #ifdef _WIN32
-  ASSERT(0 == _close(fd[1]));
+  ASSERT(0 != CloseHandle(fd[1]));
+  fd[1] = INVALID_HANDLE_VALUE;
 #else
   ASSERT(0 == close(fd[1]));
+  fd[1] = -1;
 #endif
 
   MAKE_VALGRIND_HAPPY();
@@ -1895,33 +1883,7 @@
   return 0;
 }
 
-<<<<<<< HEAD
-#ifndef _WIN32
-static int mpipe(int fds[2]) {
-  if (pipe(fds) == -1)
-    return -1;
-  if (fcntl(fds[0], F_SETFD, FD_CLOEXEC) == -1 ||
-      fcntl(fds[1], F_SETFD, FD_CLOEXEC) == -1) {
-    close(fds[0]);
-    close(fds[1]);
-    return -1;
-  }
-  return 0;
-}
-#else
-static int mpipe(HANDLE fds[2]) {
-  SECURITY_ATTRIBUTES attr;
-  attr.nLength = sizeof(attr);
-  attr.lpSecurityDescriptor = NULL;
-  attr.bInheritHandle = FALSE;
-  if (!CreatePipe(&fds[0], &fds[1], &attr, 0))
-    return -1;
-  return 0;
-}
-#endif /* !_WIN32 */
-
-=======
->>>>>>> 6ce14710
+
 TEST_IMPL(spawn_inherit_streams) {
   uv_process_t child_req;
   uv_stdio_container_t child_stdio[2];
