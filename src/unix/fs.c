/* Copyright Joyent, Inc. and other Node contributors. All rights reserved.
 *
 * Permission is hereby granted, free of charge, to any person obtaining a copy
 * of this software and associated documentation files (the "Software"), to
 * deal in the Software without restriction, including without limitation the
 * rights to use, copy, modify, merge, publish, distribute, sublicense, and/or
 * sell copies of the Software, and to permit persons to whom the Software is
 * furnished to do so, subject to the following conditions:
 *
 * The above copyright notice and this permission notice shall be included in
 * all copies or substantial portions of the Software.
 *
 * THE SOFTWARE IS PROVIDED "AS IS", WITHOUT WARRANTY OF ANY KIND, EXPRESS OR
 * IMPLIED, INCLUDING BUT NOT LIMITED TO THE WARRANTIES OF MERCHANTABILITY,
 * FITNESS FOR A PARTICULAR PURPOSE AND NONINFRINGEMENT. IN NO EVENT SHALL THE
 * AUTHORS OR COPYRIGHT HOLDERS BE LIABLE FOR ANY CLAIM, DAMAGES OR OTHER
 * LIABILITY, WHETHER IN AN ACTION OF CONTRACT, TORT OR OTHERWISE, ARISING
 * FROM, OUT OF OR IN CONNECTION WITH THE SOFTWARE OR THE USE OR OTHER DEALINGS
 * IN THE SOFTWARE.
 */

/* Caveat emptor: this file deviates from the libuv convention of returning
 * negated errno codes. Most uv_fs_*() functions map directly to the system
 * call of the same name. For more complex wrappers, it's easier to just
 * return -1 with errno set. The dispatcher in uv__fs_work() takes care of
 * getting the errno to the right place (req->result or as the return value.)
 */

#include "uv.h"
#include "internal.h"

#include <errno.h>
#include <math.h>
#include <stdio.h>
#include <stdlib.h>
#include <string.h>
#include <limits.h> /* PATH_MAX */

#include <sys/types.h>
#include <sys/socket.h>
#include <sys/stat.h>
#include <sys/time.h>
#include <sys/uio.h>
#include <pthread.h>
#include <unistd.h>
#include <fcntl.h>
#include <utime.h>
#include <poll.h>

#if defined(__DragonFly__)        ||                                      \
    defined(__FreeBSD__)          ||                                      \
    defined(__FreeBSD_kernel_)    ||                                      \
    defined(__OpenBSD__)          ||                                      \
    defined(__NetBSD__)
# define HAVE_PREADV 1
#else
# define HAVE_PREADV 0
#endif

#if defined(__linux__) || defined(__sun)
# include <sys/sendfile.h>
#endif

#if defined(__APPLE__)
# include <copyfile.h>
<<<<<<< HEAD
# include <sys/attr.h>

static void uv__prepare_setattrlist_args(uv_fs_t* req,
                                         struct attrlist* attr_list,
                                         struct timespec (*times)[3],
                                         unsigned int* size) {
  memset(attr_list, 0, sizeof(*attr_list));
  memset(times, 0, sizeof(*times));

  attr_list->bitmapcount = ATTR_BIT_MAP_COUNT;

  *size = 0;

  if (!isnan(req->btime)) {
    attr_list->commonattr |= ATTR_CMN_CRTIME;

    (*times)[*size].tv_sec = req->btime;
    (*times)[*size].tv_nsec =
      (unsigned long)(req->btime * 1000000) % 1000000 * 1000;

    ++*size;
  }

  if (!isnan(req->mtime)) {
    attr_list->commonattr |= ATTR_CMN_MODTIME;

    (*times)[*size].tv_sec = req->mtime;
    (*times)[*size].tv_nsec =
      (unsigned long)(req->mtime * 1000000) % 1000000 * 1000;

    ++*size;
  }

  if (!isnan(req->atime)) {
    attr_list->commonattr |= ATTR_CMN_ACCTIME;

    (*times)[*size].tv_sec = req->atime;
    (*times)[*size].tv_nsec =
      (unsigned long)(req->atime * 1000000) % 1000000 * 1000;

    ++*size;
  }
}
=======
#elif defined(__linux__) && !defined(FICLONE)
# include <sys/ioctl.h>
# define FICLONE _IOW(0x94, 9, int)
>>>>>>> 7ebb2622
#endif

#define INIT(subtype)                                                         \
  do {                                                                        \
    if (req == NULL)                                                          \
      return UV_EINVAL;                                                       \
    UV_REQ_INIT(req, UV_FS);                                                  \
    req->fs_type = UV_FS_ ## subtype;                                         \
    req->result = 0;                                                          \
    req->ptr = NULL;                                                          \
    req->loop = loop;                                                         \
    req->path = NULL;                                                         \
    req->new_path = NULL;                                                     \
    req->bufs = NULL;                                                         \
    req->cb = cb;                                                             \
  }                                                                           \
  while (0)

#define PATH                                                                  \
  do {                                                                        \
    assert(path != NULL);                                                     \
    if (cb == NULL) {                                                         \
      req->path = path;                                                       \
    } else {                                                                  \
      req->path = uv__strdup(path);                                           \
      if (req->path == NULL)                                                  \
        return UV_ENOMEM;                                                     \
    }                                                                         \
  }                                                                           \
  while (0)

#define PATH2                                                                 \
  do {                                                                        \
    if (cb == NULL) {                                                         \
      req->path = path;                                                       \
      req->new_path = new_path;                                               \
    } else {                                                                  \
      size_t path_len;                                                        \
      size_t new_path_len;                                                    \
      path_len = strlen(path) + 1;                                            \
      new_path_len = strlen(new_path) + 1;                                    \
      req->path = uv__malloc(path_len + new_path_len);                        \
      if (req->path == NULL)                                                  \
        return UV_ENOMEM;                                                     \
      req->new_path = req->path + path_len;                                   \
      memcpy((void*) req->path, path, path_len);                              \
      memcpy((void*) req->new_path, new_path, new_path_len);                  \
    }                                                                         \
  }                                                                           \
  while (0)

#define POST                                                                  \
  do {                                                                        \
    if (cb != NULL) {                                                         \
      uv__req_register(loop, req);                                            \
      uv__work_submit(loop, &req->work_req, uv__fs_work, uv__fs_done);        \
      return 0;                                                               \
    }                                                                         \
    else {                                                                    \
      uv__fs_work(&req->work_req);                                            \
      return req->result;                                                     \
    }                                                                         \
  }                                                                           \
  while (0)

#define POST0                                                                 \
  do {                                                                        \
    if (cb != NULL) {                                                         \
      uv__req_register(loop, req);                                            \
      uv__work_submit(loop, &req->work_req, uv__fs_work, uv__fs_done);        \
      return 0;                                                               \
    }                                                                         \
    else {                                                                    \
      uv__fs_work(&req->work_req);                                            \
      if (req->result < 0)                                                    \
        return req->result;                                                   \
      return 0;                                                               \
    }                                                                         \
  }                                                                           \
  while (0)


static ssize_t uv__fs_fsync(uv_fs_t* req) {
#if defined(__APPLE__)
  /* Apple's fdatasync and fsync explicitly do NOT flush the drive write cache
   * to the drive platters. This is in contrast to Linux's fdatasync and fsync
   * which do, according to recent man pages. F_FULLFSYNC is Apple's equivalent
   * for flushing buffered data to permanent storage. If F_FULLFSYNC is not
   * supported by the file system we should fall back to fsync(). This is the
   * same approach taken by sqlite.
   */
  int r;

  r = fcntl(req->file, F_FULLFSYNC);
  if (r != 0 && errno == ENOTTY)
    r = fsync(req->file);
  return r;
#else
  return fsync(req->file);
#endif
}


static ssize_t uv__fs_fdatasync(uv_fs_t* req) {
#if defined(__linux__) || defined(__sun) || defined(__NetBSD__)
  return fdatasync(req->file);
#elif defined(__APPLE__)
  /* See the comment in uv__fs_fsync. */
  return uv__fs_fsync(req);
#else
  return fsync(req->file);
#endif
}


static ssize_t uv__fs_futime(uv_fs_t* req) {
#if defined(__linux__)
  /* utimesat() has nanosecond resolution but we stick to microseconds
   * for the sake of consistency with other platforms.
   */
  static int no_utimesat;
  struct timespec ts[2];
  struct timeval tv[2];
  char path[sizeof("/proc/self/fd/") + 3 * sizeof(int)];
  int r;

  if (no_utimesat)
    goto skip;

  ts[0].tv_sec  = req->atime;
  ts[0].tv_nsec = (uint64_t)(req->atime * 1000000) % 1000000 * 1000;
  ts[1].tv_sec  = req->mtime;
  ts[1].tv_nsec = (uint64_t)(req->mtime * 1000000) % 1000000 * 1000;

  r = uv__utimesat(req->file, NULL, ts, 0);
  if (r == 0)
    return r;

  if (errno != ENOSYS)
    return r;

  no_utimesat = 1;

skip:

  tv[0].tv_sec  = req->atime;
  tv[0].tv_usec = (uint64_t)(req->atime * 1000000) % 1000000;
  tv[1].tv_sec  = req->mtime;
  tv[1].tv_usec = (uint64_t)(req->mtime * 1000000) % 1000000;
  snprintf(path, sizeof(path), "/proc/self/fd/%d", (int) req->file);

  r = utimes(path, tv);
  if (r == 0)
    return r;

  switch (errno) {
  case ENOENT:
    if (fcntl(req->file, F_GETFL) == -1 && errno == EBADF)
      break;
    /* Fall through. */

  case EACCES:
  case ENOTDIR:
    errno = ENOSYS;
    break;
  }

  return r;
#elif defined(__APPLE__)
  struct attrlist attr_list;
  unsigned i;
  struct timespec times[3];

  uv__prepare_setattrlist_args(req, &attr_list, &times, &i);

  return fsetattrlist(req->file, &attr_list, &times, i * sizeof(times[0]), 0);
#elif defined(__DragonFly__)                                                  \
    || defined(__FreeBSD__)                                                   \
    || defined(__FreeBSD_kernel__)                                            \
    || defined(__NetBSD__)                                                    \
    || defined(__OpenBSD__)                                                   \
    || defined(__sun)
  struct timeval tv[2];
  tv[0].tv_sec  = req->atime;
  tv[0].tv_usec = (uint64_t)(req->atime * 1000000) % 1000000;
  tv[1].tv_sec  = req->mtime;
  tv[1].tv_usec = (uint64_t)(req->mtime * 1000000) % 1000000;
# if defined(__sun)
  return futimesat(req->file, NULL, tv);
# else
  return futimes(req->file, tv);
# endif
#elif defined(_AIX71)
  struct timespec ts[2];
  ts[0].tv_sec  = req->atime;
  ts[0].tv_nsec = (uint64_t)(req->atime * 1000000) % 1000000 * 1000;
  ts[1].tv_sec  = req->mtime;
  ts[1].tv_nsec = (uint64_t)(req->mtime * 1000000) % 1000000 * 1000;
  return futimens(req->file, ts);
#elif defined(__MVS__)
  attrib_t atr;
  memset(&atr, 0, sizeof(atr));
  atr.att_mtimechg = 1;
  atr.att_atimechg = 1;
  atr.att_mtime = req->mtime;
  atr.att_atime = req->atime;
  return __fchattr(req->file, &atr, sizeof(atr));
#else
  errno = ENOSYS;
  return -1;
#endif
}


static ssize_t uv__fs_mkdtemp(uv_fs_t* req) {
  return mkdtemp((char*) req->path) ? 0 : -1;
}


static ssize_t uv__fs_open(uv_fs_t* req) {
  static int no_cloexec_support;
  int r;

  /* Try O_CLOEXEC before entering locks */
  if (no_cloexec_support == 0) {
#ifdef O_CLOEXEC
    r = open(req->path, req->flags | O_CLOEXEC, req->mode);
    if (r >= 0)
      return r;
    if (errno != EINVAL)
      return r;
    no_cloexec_support = 1;
#endif  /* O_CLOEXEC */
  }

  if (req->cb != NULL)
    uv_rwlock_rdlock(&req->loop->cloexec_lock);

  r = open(req->path, req->flags, req->mode);

  /* In case of failure `uv__cloexec` will leave error in `errno`,
   * so it is enough to just set `r` to `-1`.
   */
  if (r >= 0 && uv__cloexec(r, 1) != 0) {
    r = uv__close(r);
    if (r != 0)
      abort();
    r = -1;
  }

  if (req->cb != NULL)
    uv_rwlock_rdunlock(&req->loop->cloexec_lock);

  return r;
}


static ssize_t uv__fs_read(uv_fs_t* req) {
#if defined(__linux__)
  static int no_preadv;
#endif
  ssize_t result;

#if defined(_AIX)
  struct stat buf;
  if(fstat(req->file, &buf))
    return -1;
  if(S_ISDIR(buf.st_mode)) {
    errno = EISDIR;
    return -1;
  }
#endif /* defined(_AIX) */
  if (req->off < 0) {
    if (req->nbufs == 1)
      result = read(req->file, req->bufs[0].base, req->bufs[0].len);
    else
      result = readv(req->file, (struct iovec*) req->bufs, req->nbufs);
  } else {
    if (req->nbufs == 1) {
      result = pread(req->file, req->bufs[0].base, req->bufs[0].len, req->off);
      goto done;
    }

#if HAVE_PREADV
    result = preadv(req->file, (struct iovec*) req->bufs, req->nbufs, req->off);
#else
# if defined(__linux__)
    if (no_preadv) retry:
# endif
    {
      off_t nread;
      size_t index;

      nread = 0;
      index = 0;
      result = 1;
      do {
        if (req->bufs[index].len > 0) {
          result = pread(req->file,
                         req->bufs[index].base,
                         req->bufs[index].len,
                         req->off + nread);
          if (result > 0)
            nread += result;
        }
        index++;
      } while (index < req->nbufs && result > 0);
      if (nread > 0)
        result = nread;
    }
# if defined(__linux__)
    else {
      result = uv__preadv(req->file,
                          (struct iovec*)req->bufs,
                          req->nbufs,
                          req->off);
      if (result == -1 && errno == ENOSYS) {
        no_preadv = 1;
        goto retry;
      }
    }
# endif
#endif
  }

done:
  return result;
}


static int uv__fs_scandir_filter(const uv__dirent_t* dent) {
  return strcmp(dent->d_name, ".") != 0 && strcmp(dent->d_name, "..") != 0;
}


static int uv__fs_scandir_sort(const uv__dirent_t** a, const uv__dirent_t** b) {
  return strcmp((*a)->d_name, (*b)->d_name);
}


static ssize_t uv__fs_scandir(uv_fs_t* req) {
  uv__dirent_t **dents;
  int n;

  dents = NULL;
  n = scandir(req->path, &dents, uv__fs_scandir_filter, uv__fs_scandir_sort);

  /* NOTE: We will use nbufs as an index field */
  req->nbufs = 0;

  if (n == 0) {
    /* OS X still needs to deallocate some memory.
     * Memory was allocated using the system allocator, so use free() here.
     */
    free(dents);
    dents = NULL;
  } else if (n == -1) {
    return n;
  }

  req->ptr = dents;

  return n;
}


static ssize_t uv__fs_pathmax_size(const char* path) {
  ssize_t pathmax;

  pathmax = pathconf(path, _PC_PATH_MAX);

  if (pathmax == -1) {
#if defined(PATH_MAX)
    return PATH_MAX;
#else
#error "PATH_MAX undefined in the current platform"
#endif
  }

  return pathmax;
}

static ssize_t uv__fs_readlink(uv_fs_t* req) {
  ssize_t len;
  char* buf;

  len = uv__fs_pathmax_size(req->path);
  buf = uv__malloc(len + 1);

  if (buf == NULL) {
    errno = ENOMEM;
    return -1;
  }

#if defined(__MVS__)
  len = os390_readlink(req->path, buf, len);
#else
  len = readlink(req->path, buf, len);
#endif


  if (len == -1) {
    uv__free(buf);
    return -1;
  }

  buf[len] = '\0';
  req->ptr = buf;

  return 0;
}

static ssize_t uv__fs_realpath(uv_fs_t* req) {
  ssize_t len;
  char* buf;

  len = uv__fs_pathmax_size(req->path);
  buf = uv__malloc(len + 1);

  if (buf == NULL) {
    errno = ENOMEM;
    return -1;
  }

  if (realpath(req->path, buf) == NULL) {
    uv__free(buf);
    return -1;
  }

  req->ptr = buf;

  return 0;
}

static ssize_t uv__fs_sendfile_emul(uv_fs_t* req) {
  struct pollfd pfd;
  int use_pread;
  off_t offset;
  ssize_t nsent;
  ssize_t nread;
  ssize_t nwritten;
  size_t buflen;
  size_t len;
  ssize_t n;
  int in_fd;
  int out_fd;
  char buf[8192];

  len = req->bufsml[0].len;
  in_fd = req->flags;
  out_fd = req->file;
  offset = req->off;
  use_pread = 1;

  /* Here are the rules regarding errors:
   *
   * 1. Read errors are reported only if nsent==0, otherwise we return nsent.
   *    The user needs to know that some data has already been sent, to stop
   *    them from sending it twice.
   *
   * 2. Write errors are always reported. Write errors are bad because they
   *    mean data loss: we've read data but now we can't write it out.
   *
   * We try to use pread() and fall back to regular read() if the source fd
   * doesn't support positional reads, for example when it's a pipe fd.
   *
   * If we get EAGAIN when writing to the target fd, we poll() on it until
   * it becomes writable again.
   *
   * FIXME: If we get a write error when use_pread==1, it should be safe to
   *        return the number of sent bytes instead of an error because pread()
   *        is, in theory, idempotent. However, special files in /dev or /proc
   *        may support pread() but not necessarily return the same data on
   *        successive reads.
   *
   * FIXME: There is no way now to signal that we managed to send *some* data
   *        before a write error.
   */
  for (nsent = 0; (size_t) nsent < len; ) {
    buflen = len - nsent;

    if (buflen > sizeof(buf))
      buflen = sizeof(buf);

    do
      if (use_pread)
        nread = pread(in_fd, buf, buflen, offset);
      else
        nread = read(in_fd, buf, buflen);
    while (nread == -1 && errno == EINTR);

    if (nread == 0)
      goto out;

    if (nread == -1) {
      if (use_pread && nsent == 0 && (errno == EIO || errno == ESPIPE)) {
        use_pread = 0;
        continue;
      }

      if (nsent == 0)
        nsent = -1;

      goto out;
    }

    for (nwritten = 0; nwritten < nread; ) {
      do
        n = write(out_fd, buf + nwritten, nread - nwritten);
      while (n == -1 && errno == EINTR);

      if (n != -1) {
        nwritten += n;
        continue;
      }

      if (errno != EAGAIN && errno != EWOULDBLOCK) {
        nsent = -1;
        goto out;
      }

      pfd.fd = out_fd;
      pfd.events = POLLOUT;
      pfd.revents = 0;

      do
        n = poll(&pfd, 1, -1);
      while (n == -1 && errno == EINTR);

      if (n == -1 || (pfd.revents & ~POLLOUT) != 0) {
        errno = EIO;
        nsent = -1;
        goto out;
      }
    }

    offset += nread;
    nsent += nread;
  }

out:
  if (nsent != -1)
    req->off = offset;

  return nsent;
}


static ssize_t uv__fs_sendfile(uv_fs_t* req) {
  int in_fd;
  int out_fd;

  in_fd = req->flags;
  out_fd = req->file;

#if defined(__linux__) || defined(__sun)
  {
    off_t off;
    ssize_t r;

    off = req->off;
    r = sendfile(out_fd, in_fd, &off, req->bufsml[0].len);

    /* sendfile() on SunOS returns EINVAL if the target fd is not a socket but
     * it still writes out data. Fortunately, we can detect it by checking if
     * the offset has been updated.
     */
    if (r != -1 || off > req->off) {
      r = off - req->off;
      req->off = off;
      return r;
    }

    if (errno == EINVAL ||
        errno == EIO ||
        errno == ENOTSOCK ||
        errno == EXDEV) {
      errno = 0;
      return uv__fs_sendfile_emul(req);
    }

    return -1;
  }
#elif defined(__APPLE__)           || \
      defined(__DragonFly__)       || \
      defined(__FreeBSD__)         || \
      defined(__FreeBSD_kernel__)
  {
    off_t len;
    ssize_t r;

    /* sendfile() on FreeBSD and Darwin returns EAGAIN if the target fd is in
     * non-blocking mode and not all data could be written. If a non-zero
     * number of bytes have been sent, we don't consider it an error.
     */

#if defined(__FreeBSD__) || defined(__DragonFly__)
    len = 0;
    r = sendfile(in_fd, out_fd, req->off, req->bufsml[0].len, NULL, &len, 0);
#elif defined(__FreeBSD_kernel__)
    len = 0;
    r = bsd_sendfile(in_fd,
                     out_fd,
                     req->off,
                     req->bufsml[0].len,
                     NULL,
                     &len,
                     0);
#else
    /* The darwin sendfile takes len as an input for the length to send,
     * so make sure to initialize it with the caller's value. */
    len = req->bufsml[0].len;
    r = sendfile(in_fd, out_fd, req->off, &len, NULL, 0);
#endif

     /*
     * The man page for sendfile(2) on DragonFly states that `len` contains
     * a meaningful value ONLY in case of EAGAIN and EINTR.
     * Nothing is said about it's value in case of other errors, so better
     * not depend on the potential wrong assumption that is was not modified
     * by the syscall.
     */
    if (r == 0 || ((errno == EAGAIN || errno == EINTR) && len != 0)) {
      req->off += len;
      return (ssize_t) len;
    }

    if (errno == EINVAL ||
        errno == EIO ||
        errno == ENOTSOCK ||
        errno == EXDEV) {
      errno = 0;
      return uv__fs_sendfile_emul(req);
    }

    return -1;
  }
#else
  /* Squelch compiler warnings. */
  (void) &in_fd;
  (void) &out_fd;

  return uv__fs_sendfile_emul(req);
#endif
}


static ssize_t uv__fs_utime(uv_fs_t* req) {
#if defined(__APPLE__)
  struct attrlist attr_list;
  unsigned i;
  struct timespec times[3];

  uv__prepare_setattrlist_args(req, &attr_list, &times, &i);

  return setattrlist(req->path, &attr_list, &times, i * sizeof(times[0]), 0);
#else
  struct utimbuf buf;
  buf.actime = req->atime;
  buf.modtime = req->mtime;
  return utime(req->path, &buf); /* TODO use utimes() where available */
#endif
}


static ssize_t uv__fs_write(uv_fs_t* req) {
#if defined(__linux__)
  static int no_pwritev;
#endif
  ssize_t r;

  /* Serialize writes on OS X, concurrent write() and pwrite() calls result in
   * data loss. We can't use a per-file descriptor lock, the descriptor may be
   * a dup().
   */
#if defined(__APPLE__)
  static pthread_mutex_t lock = PTHREAD_MUTEX_INITIALIZER;

  if (pthread_mutex_lock(&lock))
    abort();
#endif

  if (req->off < 0) {
    if (req->nbufs == 1)
      r = write(req->file, req->bufs[0].base, req->bufs[0].len);
    else
      r = writev(req->file, (struct iovec*) req->bufs, req->nbufs);
  } else {
    if (req->nbufs == 1) {
      r = pwrite(req->file, req->bufs[0].base, req->bufs[0].len, req->off);
      goto done;
    }
#if HAVE_PREADV
    r = pwritev(req->file, (struct iovec*) req->bufs, req->nbufs, req->off);
#else
# if defined(__linux__)
    if (no_pwritev) retry:
# endif
    {
      off_t written;
      size_t index;

      written = 0;
      index = 0;
      r = 0;
      do {
        if (req->bufs[index].len > 0) {
          r = pwrite(req->file,
                     req->bufs[index].base,
                     req->bufs[index].len,
                     req->off + written);
          if (r > 0)
            written += r;
        }
        index++;
      } while (index < req->nbufs && r >= 0);
      if (written > 0)
        r = written;
    }
# if defined(__linux__)
    else {
      r = uv__pwritev(req->file,
                      (struct iovec*) req->bufs,
                      req->nbufs,
                      req->off);
      if (r == -1 && errno == ENOSYS) {
        no_pwritev = 1;
        goto retry;
      }
    }
# endif
#endif
  }

done:
#if defined(__APPLE__)
  if (pthread_mutex_unlock(&lock))
    abort();
#endif

  return r;
}

static ssize_t uv__fs_copyfile(uv_fs_t* req) {
#if defined(__APPLE__) && !TARGET_OS_IPHONE
  /* On macOS, use the native copyfile(3). */
  copyfile_flags_t flags;

  flags = COPYFILE_ALL;

  if (req->flags & UV_FS_COPYFILE_EXCL)
    flags |= COPYFILE_EXCL;

#ifdef COPYFILE_CLONE
  if (req->flags & UV_FS_COPYFILE_FICLONE)
    flags |= COPYFILE_CLONE;
#endif

  if (req->flags & UV_FS_COPYFILE_FICLONE_FORCE) {
#ifdef COPYFILE_CLONE_FORCE
    flags |= COPYFILE_CLONE_FORCE;
#else
    return UV_ENOSYS;
#endif
  }

  return copyfile(req->path, req->new_path, NULL, flags);
#else
  uv_fs_t fs_req;
  uv_os_fd_t srcfd;
  uv_os_fd_t dstfd;
  struct stat statsbuf;
  int dst_flags;
  int result;
  int err;
  size_t bytes_to_send;
  int64_t in_offset;

  dstfd = -1;

  /* Open the source file. */
  err = uv_fs_open(NULL, &fs_req, req->path, O_RDONLY, 0, NULL);
  uv_fs_req_cleanup(&fs_req);

  if (err < 0)
    return err;

  srcfd = fs_req.result;

  /* Get the source file's mode. */
  if (fstat(srcfd, &statsbuf)) {
    err = UV__ERR(errno);
    goto out;
  }

  dst_flags = O_WRONLY | O_CREAT | O_TRUNC;

  if (req->flags & UV_FS_COPYFILE_EXCL)
    dst_flags |= O_EXCL;

  /* Open the destination file. */
  err = uv_fs_open(NULL,
                     &fs_req,
                     req->new_path,
                     dst_flags,
                     statsbuf.st_mode,
                     NULL);
  uv_fs_req_cleanup(&fs_req);

  if (err < 0) {
    goto out;
  }

  dstfd = fs_req.result;

  if (fchmod(dstfd, statsbuf.st_mode) == -1) {
    err = UV__ERR(errno);
    goto out;
  }

#ifdef FICLONE
  if (req->flags & UV_FS_COPYFILE_FICLONE ||
      req->flags & UV_FS_COPYFILE_FICLONE_FORCE) {
    if (ioctl(dstfd, FICLONE, srcfd) == -1) {
      /* If an error occurred that the sendfile fallback also won't handle, or
         this is a force clone then exit. Otherwise, fall through to try using
         sendfile(). */
      if (errno != ENOTTY && errno != EOPNOTSUPP && errno != EXDEV) {
        err = UV__ERR(errno);
        goto out;
      } else if (req->flags & UV_FS_COPYFILE_FICLONE_FORCE) {
        err = UV_ENOTSUP;
        goto out;
      }
    } else {
      goto out;
    }
  }
#else
  if (req->flags & UV_FS_COPYFILE_FICLONE_FORCE) {
    err = UV_ENOSYS;
    goto out;
  }
#endif

  bytes_to_send = statsbuf.st_size;
  in_offset = 0;
  while (bytes_to_send != 0) {
    err = uv_fs_sendfile(NULL,
                         &fs_req,
                         dstfd,
                         srcfd,
                         in_offset,
                         bytes_to_send,
                         NULL);
    uv_fs_req_cleanup(&fs_req);
    if (err < 0)
      break;
    bytes_to_send -= fs_req.result;
    in_offset += fs_req.result;
  }

out:
  if (err < 0)
    result = err;
  else
    result = 0;

  /* Close the source file. */
  err = uv__close_nocheckstdio(srcfd);

  /* Don't overwrite any existing errors. */
  if (err != 0 && result == 0)
    result = err;

  /* Close the destination file if it is open. */
  if (dstfd >= 0) {
    err = uv__close_nocheckstdio(dstfd);

    /* Don't overwrite any existing errors. */
    if (err != 0 && result == 0)
      result = err;

    /* Remove the destination file if something went wrong. */
    if (result != 0) {
      uv_fs_unlink(NULL, &fs_req, req->new_path, NULL);
      /* Ignore the unlink return value, as an error already happened. */
      uv_fs_req_cleanup(&fs_req);
    }
  }

  if (result == 0)
    return 0;

  errno = UV__ERR(result);
  return -1;
#endif
}

static void uv__to_stat(struct stat* src, uv_stat_t* dst) {
  dst->st_dev = src->st_dev;
  dst->st_mode = src->st_mode;
  dst->st_nlink = src->st_nlink;
  dst->st_uid = src->st_uid;
  dst->st_gid = src->st_gid;
  dst->st_rdev = src->st_rdev;
  dst->st_ino = src->st_ino;
  dst->st_size = src->st_size;
  dst->st_blksize = src->st_blksize;
  dst->st_blocks = src->st_blocks;

#if defined(__APPLE__)
  dst->st_atim.tv_sec = src->st_atimespec.tv_sec;
  dst->st_atim.tv_nsec = src->st_atimespec.tv_nsec;
  dst->st_mtim.tv_sec = src->st_mtimespec.tv_sec;
  dst->st_mtim.tv_nsec = src->st_mtimespec.tv_nsec;
  dst->st_ctim.tv_sec = src->st_ctimespec.tv_sec;
  dst->st_ctim.tv_nsec = src->st_ctimespec.tv_nsec;
  dst->st_birthtim.tv_sec = src->st_birthtimespec.tv_sec;
  dst->st_birthtim.tv_nsec = src->st_birthtimespec.tv_nsec;
  dst->st_flags = src->st_flags;
  dst->st_gen = src->st_gen;
#elif defined(__ANDROID__)
  dst->st_atim.tv_sec = src->st_atime;
  dst->st_atim.tv_nsec = src->st_atimensec;
  dst->st_mtim.tv_sec = src->st_mtime;
  dst->st_mtim.tv_nsec = src->st_mtimensec;
  dst->st_ctim.tv_sec = src->st_ctime;
  dst->st_ctim.tv_nsec = src->st_ctimensec;
  dst->st_birthtim.tv_sec = src->st_ctime;
  dst->st_birthtim.tv_nsec = src->st_ctimensec;
  dst->st_flags = 0;
  dst->st_gen = 0;
#elif !defined(_AIX) && (       \
    defined(__DragonFly__)   || \
    defined(__FreeBSD__)     || \
    defined(__OpenBSD__)     || \
    defined(__NetBSD__)      || \
    defined(_GNU_SOURCE)     || \
    defined(_BSD_SOURCE)     || \
    defined(_SVID_SOURCE)    || \
    defined(_XOPEN_SOURCE)   || \
    defined(_DEFAULT_SOURCE))
  dst->st_atim.tv_sec = src->st_atim.tv_sec;
  dst->st_atim.tv_nsec = src->st_atim.tv_nsec;
  dst->st_mtim.tv_sec = src->st_mtim.tv_sec;
  dst->st_mtim.tv_nsec = src->st_mtim.tv_nsec;
  dst->st_ctim.tv_sec = src->st_ctim.tv_sec;
  dst->st_ctim.tv_nsec = src->st_ctim.tv_nsec;
# if defined(__FreeBSD__)    || \
     defined(__NetBSD__)
  dst->st_birthtim.tv_sec = src->st_birthtim.tv_sec;
  dst->st_birthtim.tv_nsec = src->st_birthtim.tv_nsec;
  dst->st_flags = src->st_flags;
  dst->st_gen = src->st_gen;
# else
  dst->st_birthtim.tv_sec = src->st_ctim.tv_sec;
  dst->st_birthtim.tv_nsec = src->st_ctim.tv_nsec;
  dst->st_flags = 0;
  dst->st_gen = 0;
# endif
#else
  dst->st_atim.tv_sec = src->st_atime;
  dst->st_atim.tv_nsec = 0;
  dst->st_mtim.tv_sec = src->st_mtime;
  dst->st_mtim.tv_nsec = 0;
  dst->st_ctim.tv_sec = src->st_ctime;
  dst->st_ctim.tv_nsec = 0;
  dst->st_birthtim.tv_sec = src->st_ctime;
  dst->st_birthtim.tv_nsec = 0;
  dst->st_flags = 0;
  dst->st_gen = 0;
#endif
}


static int uv__fs_stat(const char *path, uv_stat_t *buf) {
  struct stat pbuf;
  int ret;

  ret = stat(path, &pbuf);
  if (ret == 0)
    uv__to_stat(&pbuf, buf);

  return ret;
}


static int uv__fs_lstat(const char *path, uv_stat_t *buf) {
  struct stat pbuf;
  int ret;

  ret = lstat(path, &pbuf);
  if (ret == 0)
    uv__to_stat(&pbuf, buf);

  return ret;
}


static int uv__fs_fstat(int fd, uv_stat_t *buf) {
  struct stat pbuf;
  int ret;

  ret = fstat(fd, &pbuf);
  if (ret == 0)
    uv__to_stat(&pbuf, buf);

  return ret;
}


typedef ssize_t (*uv__fs_buf_iter_processor)(uv_fs_t* req);
static ssize_t uv__fs_buf_iter(uv_fs_t* req, uv__fs_buf_iter_processor process) {
  unsigned int iovmax;
  unsigned int nbufs;
  uv_buf_t* bufs;
  ssize_t total;
  ssize_t result;

  iovmax = uv__getiovmax();
  nbufs = req->nbufs;
  bufs = req->bufs;
  total = 0;

  while (nbufs > 0) {
    req->nbufs = nbufs;
    if (req->nbufs > iovmax)
      req->nbufs = iovmax;

    result = process(req);
    if (result <= 0) {
      if (total == 0)
        total = result;
      break;
    }

    if (req->off >= 0)
      req->off += result;

    req->bufs += req->nbufs;
    nbufs -= req->nbufs;
    total += result;
  }

  if (errno == EINTR && total == -1)
    return total;

  if (bufs != req->bufsml)
    uv__free(bufs);

  req->bufs = NULL;
  req->nbufs = 0;

  return total;
}


static void uv__fs_work(struct uv__work* w) {
  int retry_on_eintr;
  uv_fs_t* req;
  ssize_t r;

  req = container_of(w, uv_fs_t, work_req);
  retry_on_eintr = !(req->fs_type == UV_FS_CLOSE);

  do {
    errno = 0;

#define X(type, action)                                                       \
  case UV_FS_ ## type:                                                        \
    r = action;                                                               \
    break;

    switch (req->fs_type) {
    X(ACCESS, access(req->path, req->flags));
    X(CHMOD, chmod(req->path, req->mode));
    X(CHOWN, chown(req->path, req->uid, req->gid));
    X(CLOSE, close(req->file));
    X(COPYFILE, uv__fs_copyfile(req));
    X(FCHMOD, fchmod(req->file, req->mode));
    X(FCHOWN, fchown(req->file, req->uid, req->gid));
    X(LCHOWN, lchown(req->path, req->uid, req->gid));
    X(FDATASYNC, uv__fs_fdatasync(req));
    X(FSTAT, uv__fs_fstat(req->file, &req->statbuf));
    X(FSYNC, uv__fs_fsync(req));
    X(FTRUNCATE, ftruncate(req->file, req->off));
    X(FUTIME, uv__fs_futime(req));
    X(LSTAT, uv__fs_lstat(req->path, &req->statbuf));
    X(LINK, link(req->path, req->new_path));
    X(MKDIR, mkdir(req->path, req->mode));
    X(MKDTEMP, uv__fs_mkdtemp(req));
    X(OPEN, uv__fs_open(req));
    X(READ, uv__fs_buf_iter(req, uv__fs_read));
    X(SCANDIR, uv__fs_scandir(req));
    X(READLINK, uv__fs_readlink(req));
    X(REALPATH, uv__fs_realpath(req));
    X(RENAME, rename(req->path, req->new_path));
    X(RMDIR, rmdir(req->path));
    X(SENDFILE, uv__fs_sendfile(req));
    X(STAT, uv__fs_stat(req->path, &req->statbuf));
    X(SYMLINK, symlink(req->path, req->new_path));
    X(UNLINK, unlink(req->path));
    X(UTIME, uv__fs_utime(req));
    X(WRITE, uv__fs_buf_iter(req, uv__fs_write));
    default: abort();
    }
#undef X
  } while (r == -1 && errno == EINTR && retry_on_eintr);

  if (r == -1)
    req->result = UV__ERR(errno);
  else
    req->result = r;

  if (r == 0 && (req->fs_type == UV_FS_STAT ||
                 req->fs_type == UV_FS_FSTAT ||
                 req->fs_type == UV_FS_LSTAT)) {
    req->ptr = &req->statbuf;
  }
}


static void uv__fs_done(struct uv__work* w, int status) {
  uv_fs_t* req;

  req = container_of(w, uv_fs_t, work_req);
  uv__req_unregister(req->loop, req);

  if (status == UV_ECANCELED) {
    assert(req->result == 0);
    req->result = UV_ECANCELED;
  }

  req->cb(req);
}


int uv_fs_access(uv_loop_t* loop,
                 uv_fs_t* req,
                 const char* path,
                 int flags,
                 uv_fs_cb cb) {
  INIT(ACCESS);
  PATH;
  req->flags = flags;
  POST;
}


int uv_fs_chmod(uv_loop_t* loop,
                uv_fs_t* req,
                const char* path,
                int mode,
                uv_fs_cb cb) {
  INIT(CHMOD);
  PATH;
  req->mode = mode;
  POST;
}


int uv_fs_chown(uv_loop_t* loop,
                uv_fs_t* req,
                const char* path,
                uv_uid_t uid,
                uv_gid_t gid,
                uv_fs_cb cb) {
  INIT(CHOWN);
  PATH;
  req->uid = uid;
  req->gid = gid;
  POST;
}


int uv_fs_close(uv_loop_t* loop, uv_fs_t* req, uv_os_fd_t file, uv_fs_cb cb) {
  INIT(CLOSE);
  req->file = file;
  POST;
}


int uv_fs_fchmod(uv_loop_t* loop,
                 uv_fs_t* req,
                 uv_os_fd_t file,
                 int mode,
                 uv_fs_cb cb) {
  INIT(FCHMOD);
  req->file = file;
  req->mode = mode;
  POST;
}


int uv_fs_fchown(uv_loop_t* loop,
                 uv_fs_t* req,
                 uv_os_fd_t file,
                 uv_uid_t uid,
                 uv_gid_t gid,
                 uv_fs_cb cb) {
  INIT(FCHOWN);
  req->file = file;
  req->uid = uid;
  req->gid = gid;
  POST;
}


int uv_fs_lchown(uv_loop_t* loop,
                 uv_fs_t* req,
                 const char* path,
                 uv_uid_t uid,
                 uv_gid_t gid,
                 uv_fs_cb cb) {
  INIT(LCHOWN);
  PATH;
  req->uid = uid;
  req->gid = gid;
  POST;
}


<<<<<<< HEAD
int uv_fs_fdatasync(uv_loop_t* loop, uv_fs_t* req, uv_os_fd_t file, uv_fs_cb cb) {
=======
int uv_fs_fdatasync(uv_loop_t* loop, uv_fs_t* req, uv_file file, uv_fs_cb cb) {
>>>>>>> 7ebb2622
  INIT(FDATASYNC);
  req->file = file;
  POST;
}


int uv_fs_fstat(uv_loop_t* loop, uv_fs_t* req, uv_os_fd_t file, uv_fs_cb cb) {
  INIT(FSTAT);
  req->file = file;
  POST;
}


int uv_fs_fsync(uv_loop_t* loop, uv_fs_t* req, uv_os_fd_t file, uv_fs_cb cb) {
  INIT(FSYNC);
  req->file = file;
  POST;
}


int uv_fs_ftruncate(uv_loop_t* loop,
                    uv_fs_t* req,
                    uv_os_fd_t file,
                    int64_t off,
                    uv_fs_cb cb) {
  INIT(FTRUNCATE);
  req->file = file;
  req->off = off;
  POST;
}


int uv_fs_futime(uv_loop_t* loop,
                 uv_fs_t* req,
                 uv_os_fd_t file,
                 double atime,
                 double mtime,
                 uv_fs_cb cb) {
  return uv_fs_futime_ex(loop, req, file, NAN, atime, mtime, cb);
}


int uv_fs_futime_ex(uv_loop_t* loop,
                    uv_fs_t* req,
                    uv_os_fd_t file,
                    double btime,
                    double atime,
                    double mtime,
                    uv_fs_cb cb) {
  INIT(FUTIME);
  req->file = file;
  req->btime = btime;
  req->atime = atime;
  req->mtime = mtime;
  POST;
}


int uv_fs_lstat(uv_loop_t* loop, uv_fs_t* req, const char* path, uv_fs_cb cb) {
  INIT(LSTAT);
  PATH;
  POST;
}


int uv_fs_link(uv_loop_t* loop,
               uv_fs_t* req,
               const char* path,
               const char* new_path,
               uv_fs_cb cb) {
  INIT(LINK);
  PATH2;
  POST;
}


int uv_fs_mkdir(uv_loop_t* loop,
                uv_fs_t* req,
                const char* path,
                int mode,
                uv_fs_cb cb) {
  INIT(MKDIR);
  PATH;
  req->mode = mode;
  POST;
}


int uv_fs_mkdtemp(uv_loop_t* loop,
                  uv_fs_t* req,
                  const char* tpl,
                  uv_fs_cb cb) {
  INIT(MKDTEMP);
  req->path = uv__strdup(tpl);
  if (req->path == NULL)
    return UV_ENOMEM;
  POST;
}


int uv_fs_open(uv_loop_t* loop,
               uv_fs_t* req,
               const char* path,
               int flags,
               int mode,
               uv_fs_cb cb) {
  INIT(OPEN);
  PATH;
  req->flags = flags;
  req->mode = mode;
  POST0;
}


int uv_fs_read(uv_loop_t* loop, uv_fs_t* req,
               uv_os_fd_t file,
               const uv_buf_t bufs[],
               unsigned int nbufs,
               int64_t off,
               uv_fs_cb cb) {
  INIT(READ);

  if (bufs == NULL || nbufs == 0)
    return UV_EINVAL;

  req->file = file;

  req->nbufs = nbufs;
  req->bufs = req->bufsml;
  if (nbufs > ARRAY_SIZE(req->bufsml))
    req->bufs = uv__malloc(nbufs * sizeof(*bufs));

  if (req->bufs == NULL)
    return UV_ENOMEM;

  memcpy(req->bufs, bufs, nbufs * sizeof(*bufs));

  req->off = off;
  POST;
}


int uv_fs_scandir(uv_loop_t* loop,
                  uv_fs_t* req,
                  const char* path,
                  int flags,
                  uv_fs_cb cb) {
  INIT(SCANDIR);
  PATH;
  req->flags = flags;
  POST;
}


int uv_fs_readlink(uv_loop_t* loop,
                   uv_fs_t* req,
                   const char* path,
                   uv_fs_cb cb) {
  INIT(READLINK);
  PATH;
  POST;
}


int uv_fs_realpath(uv_loop_t* loop,
                  uv_fs_t* req,
                  const char * path,
                  uv_fs_cb cb) {
  INIT(REALPATH);
  PATH;
  POST;
}


int uv_fs_rename(uv_loop_t* loop,
                 uv_fs_t* req,
                 const char* path,
                 const char* new_path,
                 uv_fs_cb cb) {
  INIT(RENAME);
  PATH2;
  POST;
}


int uv_fs_rmdir(uv_loop_t* loop, uv_fs_t* req, const char* path, uv_fs_cb cb) {
  INIT(RMDIR);
  PATH;
  POST;
}


int uv_fs_sendfile(uv_loop_t* loop,
                   uv_fs_t* req,
                   uv_os_fd_t out_fd,
                   uv_os_fd_t in_fd,
                   int64_t off,
                   size_t len,
                   uv_fs_cb cb) {
  INIT(SENDFILE);
  req->flags = in_fd; /* hack */
  req->file = out_fd;
  req->off = off;
  req->bufsml[0].len = len;
  POST;
}


int uv_fs_stat(uv_loop_t* loop, uv_fs_t* req, const char* path, uv_fs_cb cb) {
  INIT(STAT);
  PATH;
  POST;
}


int uv_fs_symlink(uv_loop_t* loop,
                  uv_fs_t* req,
                  const char* path,
                  const char* new_path,
                  int flags,
                  uv_fs_cb cb) {
  INIT(SYMLINK);
  PATH2;
  req->flags = flags;
  POST;
}


int uv_fs_unlink(uv_loop_t* loop, uv_fs_t* req, const char* path, uv_fs_cb cb) {
  INIT(UNLINK);
  PATH;
  POST;
}


int uv_fs_utime(uv_loop_t* loop,
                uv_fs_t* req,
                const char* path,
                double atime,
                double mtime,
                uv_fs_cb cb) {
  return uv_fs_utime_ex(loop, req, path, NAN, atime, mtime, cb);
}


int uv_fs_utime_ex(uv_loop_t* loop,
                   uv_fs_t* req,
                   const char* path,
                   double btime,
                   double atime,
                   double mtime,
                   uv_fs_cb cb) {
  INIT(UTIME);
  PATH;
  req->btime = btime;
  req->atime = atime;
  req->mtime = mtime;
  POST;
}


int uv_fs_write(uv_loop_t* loop,
                uv_fs_t* req,
                uv_os_fd_t file,
                const uv_buf_t bufs[],
                unsigned int nbufs,
                int64_t off,
                uv_fs_cb cb) {
  INIT(WRITE);

  if (bufs == NULL || nbufs == 0)
    return UV_EINVAL;

  req->file = file;

  req->nbufs = nbufs;
  req->bufs = req->bufsml;
  if (nbufs > ARRAY_SIZE(req->bufsml))
    req->bufs = uv__malloc(nbufs * sizeof(*bufs));

  if (req->bufs == NULL)
    return UV_ENOMEM;

  memcpy(req->bufs, bufs, nbufs * sizeof(*bufs));

  req->off = off;
  POST;
}


void uv_fs_req_cleanup(uv_fs_t* req) {
  if (req == NULL)
    return;

  /* Only necessary for asychronous requests, i.e., requests with a callback.
   * Synchronous ones don't copy their arguments and have req->path and
   * req->new_path pointing to user-owned memory.  UV_FS_MKDTEMP is the
   * exception to the rule, it always allocates memory.
   */
  if (req->path != NULL && (req->cb != NULL || req->fs_type == UV_FS_MKDTEMP))
    uv__free((void*) req->path);  /* Memory is shared with req->new_path. */

  req->path = NULL;
  req->new_path = NULL;

  if (req->fs_type == UV_FS_SCANDIR && req->ptr != NULL)
    uv__fs_scandir_cleanup(req);

  if (req->bufs != req->bufsml)
    uv__free(req->bufs);
  req->bufs = NULL;

  if (req->ptr != &req->statbuf)
    uv__free(req->ptr);
  req->ptr = NULL;
}


int uv_fs_copyfile(uv_loop_t* loop,
                   uv_fs_t* req,
                   const char* path,
                   const char* new_path,
                   int flags,
                   uv_fs_cb cb) {
  INIT(COPYFILE);

  if (flags & ~(UV_FS_COPYFILE_EXCL |
                UV_FS_COPYFILE_FICLONE |
                UV_FS_COPYFILE_FICLONE_FORCE)) {
    return UV_EINVAL;
  }

  PATH2;
  req->flags = flags;
  POST;
}<|MERGE_RESOLUTION|>--- conflicted
+++ resolved
@@ -63,7 +63,6 @@
 
 #if defined(__APPLE__)
 # include <copyfile.h>
-<<<<<<< HEAD
 # include <sys/attr.h>
 
 static void uv__prepare_setattrlist_args(uv_fs_t* req,
@@ -107,11 +106,9 @@
     ++*size;
   }
 }
-=======
 #elif defined(__linux__) && !defined(FICLONE)
 # include <sys/ioctl.h>
 # define FICLONE _IOW(0x94, 9, int)
->>>>>>> 7ebb2622
 #endif
 
 #define INIT(subtype)                                                         \
@@ -1335,11 +1332,7 @@
 }
 
 
-<<<<<<< HEAD
 int uv_fs_fdatasync(uv_loop_t* loop, uv_fs_t* req, uv_os_fd_t file, uv_fs_cb cb) {
-=======
-int uv_fs_fdatasync(uv_loop_t* loop, uv_fs_t* req, uv_file file, uv_fs_cb cb) {
->>>>>>> 7ebb2622
   INIT(FDATASYNC);
   req->file = file;
   POST;
