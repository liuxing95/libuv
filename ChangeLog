<<<<<<< HEAD
2014.11.27, Version 1.0.1 (Stable), 0a8e81374e861d425b56c45c8599595d848911d2

Changes since version 1.0.0:

* readme: remove Rust from users (Elijah Andrews)

* doc,build,include: update project links (Ben Noordhuis)

* doc: fix typo: Strcutures -> Structures (Michael Ira Krufky)

* unix: fix processing process handles queue (Saúl Ibarra Corretgé)

* win: replace non-ansi characters in source file (Bert Belder)


2014.11.21, Version 1.0.0 (Stable), feb2a9e6947d892f449b2770c4090f7d8c88381b

Changes since version 1.0.0-rc2:

* doc: fix git/svn url for gyp repo in README (Emmanuel Odeke)

* windows: fix fs_read with nbufs > 1 and offset (Unknown W. Brackets)

* win: add missing IP_ADAPTER_UNICAST_ADDRESS_LH definition for MinGW
  (huxingyi)

* doc: mention homebrew in README (Mikhail Mukovnikov)

* doc: add learnuv workshop to README (Thorsten Lorenz)

* doc: fix parameter name in uv_fs_access (Saúl Ibarra Corretgé)

* unix: use cfmakeraw() for setting raw TTY mode (Yuri D'Elia)

* win: fix uv_thread_self() (Alexis Campailla)

* build: add x32 support to gyp build (Ben Noordhuis)

* build: remove dtrace probes (Ben Noordhuis)

* doc: fix link in misc.rst (Manos Nikolaidis)

* mailmap: remove duplicated entries (Saúl Ibarra Corretgé)

* gyp: fix comment regarding version info location (Saúl Ibarra Corretgé)


2014.10.21, Version 1.0.0-rc2 (Pre-release)

Changes since version 1.0.0-rc1:

* build: add missing fixtures to distribution tarball (Rob Adams)

* doc: update references to current stable branch (Zachary Newman)

* fs: fix readdir on empty directory (Fedor Indutny)

* fs: rename uv_fs_readdir to uv_fs_scandir (Saúl Ibarra Corretgé)

* doc: document uv_alloc_cb (Saúl Ibarra Corretgé)

* doc: add migration guide from version 0.10 (Saúl Ibarra Corretgé)

* build: add DragonFly BSD support in autotools (Robin Hahling)

* doc: document missing stream related structures (Saúl Ibarra Corretgé)

* doc: clarify uv_loop_t.data field lifetime (Saúl Ibarra Corretgé)

* doc: add documentation for missing functions and structures (Saúl Ibarra
  Corretgé)

* doc: fix punctuation and grammar in README (Jeff Widman)

* windows: return libuv error codes in uv_poll_init() (cjihrig)

* unix, windows: add uv_fs_access() (cjihrig)

* windows: fix netmask detection (Alexis Campailla)

* unix, windows: don't include null byte in uv_cwd size (Saúl Ibarra Corretgé)

* unix, windows: add uv_thread_equal (Tomasz Kołodziejski)

* windows: fix fs_write with nbufs > 1 and offset (Unknown W. Brackets)


2014.09.18, Version 1.0.0-rc1 (Unstable), 0c28bbf7b42882853d1799ab96ff68b07f7f8d49

Changes since version 0.11.29:

* windows: improve timer precision (Alexis Campailla)

* build, gyp: set xcode flags (Recep ASLANTAS)

* ignore: include m4 files which are created manually (Recep ASLANTAS)

* build: add m4 for feature/flag-testing (Recep ASLANTAS)

* ignore: ignore Xcode project and workspace files (Recep ASLANTAS)

* unix: fix warnings about dollar symbol usage in identifiers (Recep ASLANTAS)

* unix: fix warnings when loading functions with dlsym (Recep ASLANTAS)

* linux: try epoll_pwait if epoll_wait is missing (Michael Hudson-Doyle)

* test: add test for closing and recreating default loop (Saúl Ibarra Corretgé)

* windows: properly close the default loop (Saúl Ibarra Corretgé)

* version: add ability to specify a version suffix (Saúl Ibarra Corretgé)

* doc: add API documentation (Saúl Ibarra Corretgé)

* test: don't close connection on write error (Trevor Norris)

* windows: further simplify the code for timers (Saúl Ibarra Corretgé)

* gyp: remove UNLIMITED_SELECT from dependent define (Fedor Indutny)

* darwin: allocate enough space for select() hack (Fedor Indutny)

* unix, windows: don't allow a NULL callback on timers (Saúl Ibarra Corretgé)

* windows: simplify code in uv_timer_again (Saúl Ibarra Corretgé)

* test: use less requests on tcp-write-queue-order (Saúl Ibarra Corretgé)

* unix: stop child process watcher after last one exits (Saúl Ibarra Corretgé)

* unix: simplify how process handle queue is managed (Saúl Ibarra Corretgé)

* windows: remove duplicated field (mattn)

* core: add a reserved field to uv_handle_t and uv_req_t (Saúl Ibarra Corretgé)

* windows: fix buffer leak after failed udp send (Bert Belder)

* windows: make sure sockets and handles are reset on close (Saúl Ibarra Corretgé)

* unix, windows: add uv_fileno (Saúl Ibarra Corretgé)

* build: use same CFLAGS in autotools build as in gyp (Saúl Ibarra Corretgé)

* build: remove unneeded define in uv.gyp (Saúl Ibarra Corretgé)

* test: fix watcher_cross_stop on Windows (Saúl Ibarra Corretgé)

* unix, windows: move includes for EAI constants (Saúl Ibarra Corretgé)

* unix: fix exposing EAI_* glibc-isms (Saúl Ibarra Corretgé)

* unix: fix tcp write after bad connect freezing (Andrius Bentkus)


2014.08.20, Version 0.11.29 (Unstable), 35451fed830807095bbae8ef981af004a4b9259e

Changes since version 0.11.28:

* windows: make uv_read_stop immediately stop reading (Jameson Nash)

* windows: fix uv__getaddrinfo_translate_error (Alexis Campailla)

* netbsd: fix build (Saúl Ibarra Corretgé)

* unix, windows: add uv_recv_buffer_size and uv_send_buffer_size (Andrius
  Bentkus)

* windows: add support for UNC paths on uv_spawn (Paul Goldsmith)

* windows: replace use of inet_addr with uv_inet_pton (Saúl Ibarra Corretgé)

* unix: replace some asserts with returning errors (Andrius Bentkus)

* windows: use OpenBSD implementation for uv_fs_mkdtemp (Pavel Platto)

* windows: fix GetNameInfoW error handling (Alexis Campailla)

* fs: introduce uv_readdir_next() and report types (Fedor Indutny)

* fs: extend reported types in uv_fs_readdir_next (Saúl Ibarra Corretgé)

* unix: read on stream even when UV__POLLHUP set. (Julien Gilli)


2014.08.08, Version 0.11.28 (Unstable), fc9e2a0bc487b299c0cd3b2c9a23aeb554b5d8d1

Changes since version 0.11.27:

* unix, windows: const-ify handle in uv_udp_getsockname (Rasmus Pedersen)

* windows: use UV_ECANCELED for aborted TCP writes (Saúl Ibarra Corretgé)

* windows: add more required environment variables (Jameson Nash)

* windows: sort environment variables before calling CreateProcess (Jameson
  Nash)

* unix, windows: move uv_loop_close out of assert (John Firebaugh)

* windows: fix buffer overflow on uv__getnameinfo_work() (lilohuang)

* windows: add uv_backend_timeout (Jameson Nash)

* test: disable tcp_close_accept on Windows (Saúl Ibarra Corretgé)

* windows: read the PATH env var of the child (Alex Crichton)

* include: avoid using C++ 'template' reserved word (Iñaki Baz Castillo)

* include: fix version number (Saúl Ibarra Corretgé)


2014.07.32, Version 0.11.27 (Unstable), ffe24f955032d060968ea0289af365006afed55e

Changes since version 0.11.26:

* unix, windows: use the same threadpool implementation (Saúl Ibarra Corretgé)

* unix: use struct sockaddr_storage for target UDP addr (Saúl Ibarra Corretgé)

* doc: add documentation to uv_udp_start_recv (Andrius Bentkus)

* common: use common uv__count_bufs code (Andrius Bentkus)

* unix, win: add send_queue_size and send_queue_count to uv_udp_t (Andrius
  Bentkus)

* unix, win: add uv_udp_try_send (Andrius Bentkus)

* unix: return UV_EAGAIN if uv_try_write cannot write any data (Saúl Ibarra
  Corretgé)

* windows: fix compatibility with cygwin pipes (Jameson Nash)

* windows: count queued bytes even if request completed immediately (Saúl
  Ibarra Corretgé)

* windows: disable CRT debug handler on MinGW32 (Saúl Ibarra Corretgé)

* windows: map ERROR_INVALID_DRIVE to UV_ENOENT (Saúl Ibarra Corretgé)

* unix: try to write immediately in uv_udp_send (Saúl Ibarra Corretgé)

* unix: remove incorrect assert (Saúl Ibarra Corretgé)

* openbsd: avoid requiring privileges for uv_resident_set_memory (Aaron Bieber)

* unix: guarantee write queue cb execution order in streams (Andrius Bentkus)

* img: add logo files (Saúl Ibarra Corretgé)

* aix: improve AIX compatibility (Andrew Low)

* windows: return bind error immediately when implicitly binding (Saúl Ibarra
  Corretgé)

* windows: don't use atexit for cleaning up the threadpool (Saúl Ibarra
  Corretgé)

* windows: destroy work queue elements when colsing a loop (Saúl Ibarra
  Corretgé)

* unix, windows: add uv_fs_mkdtemp (Pavel Platto)

* build: handle platforms without multiprocessing.synchronize (Saúl Ibarra
  Corretgé)

* windows: change GENERIC_ALL to GENERIC_WRITE in fs__create_junction (Tony
  Kelman)

* windows: relay TCP bind errors via ipc (Alexis Campailla)


2014.06.28, Version 0.11.26 (Unstable), 115281a1058c4034d5c5ccedacb667fe3f6327ea

Changes since version 0.11.25:

* windows: add VT100 codes ?25l and ?25h (JD Ballard)

* windows: add invert ANSI (7 / 27) emulation (JD Ballard)

* unix: fix handling error on UDP socket creation (Saúl Ibarra Corretgé)

* unix, windows: getnameinfo implementation (Rasmus Pedersen)

* heap: fix `heap_remove()` (Fedor Indutny)

* unix, windows: fix parsing scoped IPv6 addresses (Saúl Ibarra Corretgé)
=======
2014.10.21, Version 0.10.29 (Stable), 2d728542d3790183417f8f122a110693cd85db14

Changes since version 0.10.28:

* darwin: allocate enough space for select() hack (Fedor Indutny)

* linux: try epoll_pwait if epoll_wait is missing (Michael Hudson-Doyle)

* windows: map ERROR_INVALID_DRIVE to UV_ENOENT (Saúl Ibarra Corretgé)


2014.07.32, Version 0.10.28 (Stable), 9c14b616f5fb84bfd7d45707bab4bbb85894443e

Changes since version 0.10.27:
>>>>>>> 9da5fd44

* windows: fix handling closed socket while poll handle is closing (Saúl Ibarra
  Corretgé)

<<<<<<< HEAD
* thread: barrier functions (Ben Noordhuis)

* windows: fix PYTHON environment variable usage (Jay Satiro)

* unix, windows: return system error on EAI_SYSTEM (Saúl Ibarra Corretgé)

* windows: fix handling closed socket while poll handle is closing (Saúl Ibarra
  Corretgé)

* unix: don't run i/o callbacks after prepare callbacks (Saúl Ibarra Corretgé)

* windows: add tty unicode support for input (Peter Atashian)

* header: introduce `uv_loop_size()` (Andrius Bentkus)
=======
* unix: return system error on EAI_SYSTEM (Saúl Ibarra Corretgé)

* unix: fix bogus structure field name (Saúl Ibarra Corretgé)
>>>>>>> 9da5fd44

* darwin: invoke `mach_timebase_info` only once (Fedor Indutny)


<<<<<<< HEAD
2014.05.02, Version 0.11.25 (Unstable), 2acd544cff7142e06aa3b09ec64b4a33dd9ab996

Changes since version 0.11.24:

* osx: pass const handle pointer to uv___stream_fd (Chernyshev Viacheslav)

* unix, windows: pass const handle ptr to uv_tcp_get*name (Chernyshev
  Viacheslav)

* common: pass const sockaddr ptr to uv_ip*_name (Chernyshev Viacheslav)

* unix, windows: validate flags on uv_udp|tcp_bind (Saúl Ibarra Corretgé)

* unix: handle case when addr is not initialized after recvmsg (Saúl Ibarra
  Corretgé)

* unix, windows: uv_now constness (Rasmus Pedersen)


2014.04.15, Version 0.11.24 (Unstable), ed948c29f6e8c290f79325a6f0bc9ef35bcde644

Changes since version 0.11.23:

* linux: reduce file descriptor count of async pipe (Ben Noordhuis)

* sunos: support IPv6 qualified link-local addresses (Saúl Ibarra Corretgé)

* windows: fix opening of read-only stdin pipes (Alexis Campailla)

* windows: Fix an infinite loop in uv_spawn (Alex Crichton)

* windows: fix console signal handler refcount (李港平)

* inet: allow scopeid in uv_inet_pton (Fedor Indutny)


2014.04.07, Version 0.11.23 (Unstable), e54de537efcacd593f36fcaaf8b4cb9e64313275

Changes since version 0.11.22:

* fs: avoid using readv/writev where possible (Fedor Indutny)

* mingw: fix build with autotools (Saúl Ibarra Corretgé)

* bsd: support IPv6 qualified link-local addresses (Saúl Ibarra Corretgé)

* unix: add UV_HANDLE_IPV6 flag to tcp and udp handles (Saúl Ibarra Corretgé)

* unix, windows: do not set SO_REUSEADDR by default on udp (Saúl Ibarra
  Corretgé)

* windows: fix check in uv_tty_endgame() (Maks Naumov)

* unix, windows: add IPv6 support for uv_udp_multicast_interface (Saúl Ibarra
  Corretgé)

* unix: fallback to blocking writes if reopening a tty fails (Saúl Ibarra
  Corretgé)

* unix: fix handling uv__open_cloexec failure (Saúl Ibarra Corretgé)

* unix, windows: add IPv6 support to uv_udp_set_membership (Saúl Ibarra
  Corretgé)

* unix, windows: removed unused status parameter (Saúl Ibarra Corretgé)

* android: add support of ifaddrs in android (Javier Hernández)

* build: fix SunOS and AIX build with autotools (Saúl Ibarra Corretgé)

* build: freebsd link with libelf if dtrace enabled (Saúl Ibarra Corretgé)

* stream: do not leak `alloc_cb` buffers on error (Fedor Indutny)

* unix: fix setting written size on uv_wd (Saúl Ibarra Corretgé)


2014.03.11, Version 0.11.22 (Unstable), cd0c19b1d3c56acf0ade7687006e12e75fbda36d

Changes since version 0.11.21:

* unix, windows: map ERANGE errno (Saúl Ibarra Corretgé)

* unix, windows: make uv_cwd be consistent with uv_exepath (Saúl Ibarra
  Corretgé)

* process: remove debug perror() prints (Fedor Indutny)

* windows: fall back for volume info query (Isaiah Norton)

* pipe: allow queueing pending handles (Fedor Indutny)

* windows: fix winsock status codes for address errors (Raul Martins)

* windows: Remove unused variable from uv__pipe_insert_pending_socket (David
  Capello)

* unix: workaround broken pthread_sigmask on Android (Paul Tan)

* error: add ENXIO for O_NONBLOCK FIFO open() (Fedor Indutny)

* freebsd: use accept4, introduced in version 10 (Saúl Ibarra Corretgé)

* windows: fix warnings of MinGW -Wall -O3 (StarWing)

* openbsd, osx: fix compilation warning on scandir (Saúl Ibarra Corretgé)

* linux: always deregister closing fds from epoll (Geoffry Song)

* unix: reopen tty as /dev/tty (Saúl Ibarra Corretgé)

* kqueue: invalidate fd in uv_fs_event_t (Fedor Indutny)


2014.02.28, Version 0.11.21 (Unstable), 3ef958158ae1019e027ebaa93114160099db5206

Changes since version 0.11.20:

* unix: fix uv_fs_write when using an empty buffer (Saúl Ibarra Corretgé)

* unix, windows: add assertion in uv_loop_delete (Saúl Ibarra Corretgé)


2014.02.27, Version 0.11.20 (Unstable), 88355e081b51c69ee1e2b6b0015a4e3d38bd0579

Changes since version 0.11.19:

* stream: start thread after assignments (Oguz Bastemur)

* fs: `uv__cloexec()` opened fd (Fedor Indutny)

* gyp: qualify `library` variable (Fedor Indutny)

* unix, win: add uv_udp_set_multicast_interface() (Austin Foxley)

* unix: fix uv_tcp_nodelay return value in case of error (Saúl Ibarra Corretgé)

* unix: call setgoups before calling setuid/setgid (Saúl Ibarra Corretgé)

* include: mark close_cb field as private (Saúl Ibarra Corretgé)

* unix, windows: map EFBIG errno (Saúl Ibarra Corretgé)

* unix: correct error when calling uv_shutdown twice (Keno Fischer)

* windows: fix building on MinGW (Alex Crichton)

* windows: always initialize uv_process_t (Alex Crichton)

* include: expose libuv version in header files (Saúl Ibarra Corretgé)

* fs: vectored IO API for filesystem read/write (Benjamin Saunders)

* windows: freeze in uv_tcp_endgame (Alexis Campailla)

* sunos: handle rearm errors (Fedor Indutny)

* unix: use a heap for timers (Ben Noordhuis)

* linux: always deregister closing fds from epoll (Geoffry Song)

* linux: include grp.h for setgroups() (William Light)

* unix, windows: add uv_loop_init and uv_loop_close (Saúl Ibarra Corretgé)

* unix, windows: add uv_getrusage() function (Oleg Efimov)

* win: minor error handle fix to uv_pipe_write_impl (Rasmus Pedersen)

* heap: fix node removal (Keno Fischer)

* win: fix C99/C++ comment (Rasmus Pedersen)

* fs: vectored IO API for filesystem read/write (Benjamin Saunders)

* unix, windows: add uv_pipe_getsockname (Saúl Ibarra Corretgé)

* unix, windows: map ENOPROTOOPT errno (Saúl Ibarra Corretgé)

* errno: add ETXTBSY (Fedor Indutny)

* fsevent: rename filename field to path (Saúl Ibarra Corretgé)

* unix, windows: add uv_fs_event_getpath (Saúl Ibarra Corretgé)

* unix, windows: add uv_fs_poll_getpath (Saúl Ibarra Corretgé)

* unix, windows: map ERANGE errno (Saúl Ibarra Corretgé)

* unix, windows: set required size on UV_ENOBUFS (Saúl Ibarra Corretgé)

* unix, windows: clarify what uv_stream_set_blocking does (Saúl Ibarra
  Corretgé)

* fs: use preadv on Linux if available (Brian White)


2014.01.30, Version 0.11.19 (Unstable), 336a1825309744f920230ec3e427e78571772347

Changes since version 0.11.18:

* linux: move sscanf() out of the assert() (Trevor Norris)

* linux: fix C99/C++ comment (Fedor Indutny)


=======
>>>>>>> 9da5fd44
2014.05.02, Version 0.10.27 (Stable), 6e24ce23b1e7576059f85a608eca13b766458a01

Changes since version 0.10.26:

* windows: fix console signal handler refcount (Saúl Ibarra Corretgé)

* win: always leave crit section in get_proc_title (Fedor Indutny)


2014.04.07, Version 0.10.26 (Stable), d864907611c25ec986c5e77d4d6d6dee88f26926

Changes since version 0.10.25:

* process: don't close stdio fds during spawn (Tonis Tiigi)

* build, windows: do not fail on Windows SDK Prompt (Marc Schlaich)

* build, windows: fix x64 configuration issue (Marc Schlaich)

* win: fix buffer leak on error in pipe.c (Fedor Indutny)

* kqueue: invalidate fd in uv_fs_event_t (Fedor Indutny)

* linux: always deregister closing fds from epoll (Geoffry Song)

* error: add ENXIO for O_NONBLOCK FIFO open() (Fedor Indutny)


2014.02.19, Version 0.10.25 (Stable), d778dc588507588b12b9f9d2905078db542ed751

Changes since version 0.10.24:

* stream: start thread after assignments (Oguz Bastemur)

* unix: correct error when calling uv_shutdown twice (Saúl Ibarra Corretgé)

2014.01.30, Version 0.10.24 (Stable), aecd296b6bce9b40f06a61c5c94e43d45ac7308a

Changes since version 0.10.23:

* linux: move sscanf() out of the assert() (Trevor Norris)

* linux: fix C99/C++ comment (Fedor Indutny)


2014.01.23, Version 0.11.18 (Unstable), d47962e9d93d4a55a9984623feaf546406c9cdbb

Changes since version 0.11.17:

* osx: Fix a possible segfault in uv__io_poll (Alex Crichton)

* windows: improved handling of invalid FDs (Alexis Campailla)

* doc: adding ARCHS flag to OS X build command (Nathan Sweet)

* tcp: reveal bind-time errors before listen (Alexis Campailla)

* tcp: uv_tcp_dualstack() (Fedor Indutny)

* linux: relax assumption on /proc/stat parsing (Luca Bruno)

* openbsd: fix obvious bug in uv_cpu_info (Fedor Indutny)

* process: close stdio after dup2'ing it (Fedor Indutny)

* linux: move sscanf() out of the assert() (Trevor Norris)


2014.01.23, Version 0.10.23 (Stable), dbd218e699fec8be311d85e4788be9e28ae884f8

Changes since version 0.10.22:

* linux: relax assumption on /proc/stat parsing (Luca Bruno)

* openbsd: fix obvious bug in uv_cpu_info (Fedor Indutny)

* process: close stdio after dup2'ing it (Fedor Indutny)


2014.01.08, Version 0.10.22 (Stable), f526c90eeff271d9323a9107b9a64a4671fd3103

Changes since version 0.10.21:

* windows: avoid assertion failure when pipe server is closed (Bert Belder)


2013.12.32, Version 0.11.17 (Unstable), 589c224d4c2e79fec65db01d361948f1e4976858

Changes since version 0.11.16:

* stream: allow multiple buffers for uv_try_write (Fedor Indutny)

* unix: fix a possible memory leak in uv_fs_readdir (Alex Crichton)

* unix, windows: add uv_loop_alive() function (Sam Roberts)

* windows: avoid assertion failure when pipe server is closed (Bert Belder)

* osx: Fix a possible segfault in uv__io_poll (Alex Crichton)

* stream: fix uv__stream_osx_select (Fedor Indutny)


2013.12.14, Version 0.11.16 (Unstable), ae0ed8c49d0d313c935c22077511148b6e8408a4

Changes since version 0.11.15:

* fsevents: remove kFSEventStreamCreateFlagNoDefer polyfill (ci-innoq)

* libuv: add more getaddrinfo errors (Steven Kabbes)

* unix: fix accept() EMFILE error handling (Ben Noordhuis)

* linux: fix up SO_REUSEPORT back-port (Ben Noordhuis)

* fsevents: fix subfolder check (Fedor Indutny)

* fsevents: fix invalid memory access (huxingyi)

* windows/timer: fix uv_hrtime discontinuity (Bert Belder)

* unix: fix various memory leaks and undef behavior (Fedor Indutny)

* unix, windows: always update loop time (Saúl Ibarra Corretgé)

* windows: translate system errors in uv_spawn (Alexis Campailla)

* windows: uv_spawn code refactor (Alexis Campailla)

* unix, windows: detect errors in uv_ip4/6_addr (Yorkie)

* stream: introduce uv_try_write(...) (Fedor Indutny)


2013.12.13, Version 0.10.20 (Stable), 04141464dd0fba90ace9aa6f7003ce139b888a40

Changes since version 0.10.19:

* linux: fix up SO_REUSEPORT back-port (Ben Noordhuis)

* fs-event: fix invalid memory access (huxingyi)


2013.11.21, Version 0.11.15 (Unstable), bfe645ed7e99ca5670d9279ad472b604c129d2e5

Changes since version 0.11.14:

* fsevents: report errors to user (Fedor Indutny)

* include: UV_FS_EVENT_RECURSIVE is a flag (Fedor Indutny)

* linux: use CLOCK_MONOTONIC_COARSE if available (Ben Noordhuis)

* build: make systemtap probes work with gyp build (Ben Noordhuis)

* unix: update events from pevents between polls (Fedor Indutny)

* fsevents: support japaneese characters in path (Chris Bank)

* linux: don't turn on SO_REUSEPORT socket option (Ben Noordhuis)

* queue: strengthen type checks (Ben Noordhuis)

* include: remove uv_strlcat() and uv_strlcpy() (Ben Noordhuis)

* build: fix windows smp build with gyp (Geert Jansen)

* unix: return exec errors from uv_spawn, not async (Alex Crichton)

* fsevents: use native character encoding file paths (Ben Noordhuis)

* linux: handle EPOLLHUP without EPOLLIN/EPOLLOUT (Ben Noordhuis)

* windows: use _snwprintf(), not swprintf() (Ben Noordhuis)

* fsevents: use FlagNoDefer for FSEventStreamCreate (Fedor Indutny)

* unix: fix reopened fd bug (Fedor Indutny)

* core: fix fake watcher list and count preservation (Fedor Indutny)

* unix: set close-on-exec flag on received fds (Ben Noordhuis)

* netbsd, openbsd: enable futimes() wrapper (Ben Noordhuis)

* unix: nicer error message when kqueue() fails (Ben Noordhuis)

* samples: add socks5 proxy sample application (Ben Noordhuis)


2013.11.13, Version 0.10.19 (Stable), 33959f7524090b8d2c6c41e2400ca77e31755059

Changes since version 0.10.18:

* darwin: avoid calling GetCurrentProcess (Fedor Indutny)

* unix: update events from pevents between polls (Fedor Indutny)

* fsevents: support japaneese characters in path (Chris Bank)

* linux: don't turn on SO_REUSEPORT socket option (Ben Noordhuis)

* build: fix windows smp build with gyp (Geert Jansen)

* linux: handle EPOLLHUP without EPOLLIN/EPOLLOUT (Ben Noordhuis)

* unix: fix reopened fd bug (Fedor Indutny)

* core: fix fake watcher list and count preservation (Fedor Indutny)


2013.10.30, Version 0.11.14 (Unstable), d7a6482f45c1b4eb4a853dbe1a9ce8090a35633a

Changes since version 0.11.13:

* darwin: create fsevents thread on demand (Ben Noordhuis)

* fsevents: FSEvents is most likely not thread-safe (Fedor Indutny)

* fsevents: use shared FSEventStream (Fedor Indutny)

* windows: make uv_fs_chmod() report errors correctly (Bert Belder)

* windows: make uv_shutdown() for write-only pipes work (Bert Belder)

* windows/fs: wrap multi-statement macros in do..while block (Bert Belder)

* windows/fs: make uv_fs_open() report EINVAL correctly (Bert Belder)

* windows/fs: handle _open_osfhandle() failure correctly (Bert Belder)

* windows/fs: wrap multi-statement macros in do..while block (Bert Belder)

* windows/fs: make uv_fs_open() report EINVAL correctly (Bert Belder)

* windows/fs: handle _open_osfhandle() failure correctly (Bert Belder)

* build: clarify instructions for Windows (Brian Kaisner)

* build: remove GCC_WARN_ABOUT_MISSING_NEWLINE (Ben Noordhuis)

* darwin: fix 10.6 build error in fsevents.c (Ben Noordhuis)

* windows: run close callbacks after polling for i/o (Saúl Ibarra Corretgé)

* include: clarify uv_tcp_bind() behavior (Ben Noordhuis)

* include: clean up includes in uv.h (Ben Noordhuis)

* include: remove UV_IO_PRIVATE_FIELDS macro (Ben Noordhuis)

* include: fix typo in comment in uv.h (Ben Noordhuis)

* include: update uv_is_active() documentation (Ben Noordhuis)

* include: make uv_process_options_t.cwd const (Ben Noordhuis)

* unix: wrap long lines at 80 columns (Ben Noordhuis)

* unix, windows: make uv_is_*() always return 0 or 1 (Ben Noordhuis)

* bench: measure total/init/dispatch/cleanup times (Ben Noordhuis)

* build: use -pthread on sunos (Timothy J. Fontaine)

* windows: remove duplicate check in stream.c (Ben Noordhuis)

* unix: sanity-check fds before closing (Ben Noordhuis)

* unix: remove uv__pipe_accept() (Ben Noordhuis)

* unix: fix uv_spawn() NULL pointer deref on ENOMEM (Ben Noordhuis)

* unix: don't close inherited fds on uv_spawn() fail (Ben Noordhuis)

* unix: revert recent FSEvent changes (Ben Noordhuis)

* fsevents: fix clever rescheduling (Fedor Indutny)

* linux: ignore fractional time in uv_uptime() (Ben Noordhuis)

* unix: fix SIGCHLD waitpid() race in process.c (Ben Noordhuis)

* unix, windows: add uv_fs_event_start/stop functions (Saúl Ibarra Corretgé)

* unix: fix non-synchronized access in signal.c (Ben Noordhuis)

* unix: add atomic-ops.h (Ben Noordhuis)

* unix: add spinlock.h (Ben Noordhuis)

* unix: clean up uv_tty_set_mode() a little (Ben Noordhuis)

* unix: make uv_tty_reset_mode() async signal-safe (Ben Noordhuis)

* include: add E2BIG status code mapping (Ben Noordhuis)

* windows: fix duplicate case build error (Ben Noordhuis)

* windows: remove unneeded check (Saúl Ibarra Corretgé)

* include: document pipe path truncation behavior (Ben Noordhuis)

* fsevents: increase stack size for OSX 10.9 (Fedor Indutny)

* windows: _snprintf expected wrong parameter type in string (Maks Naumov)

* windows: "else" keyword is missing (Maks Naumov)

* windows: incorrect check for SOCKET_ERROR (Maks Naumov)

* windows: add stdlib.h to satisfy reference to abort (Sean Farrell)

* build: fix check target for mingw (Sean Farrell)

* unix: move uv_shutdown() assertion (Keno Fischer)

* darwin: avoid calling GetCurrentProcess (Fedor Indutny)


2013.10.19, Version 0.10.18 (Stable), 9ec52963b585e822e87bdc5de28d6143aff0d2e5

Changes since version 0.10.17:

* unix: fix uv_spawn() NULL pointer deref on ENOMEM (Ben Noordhuis)

* unix: don't close inherited fds on uv_spawn() fail (Ben Noordhuis)

* unix: revert recent FSEvent changes (Ben Noordhuis)

* unix: fix non-synchronized access in signal.c (Ben Noordhuis)


2013.09.25, Version 0.10.17 (Stable), 9670e0a93540c2f0d86c84a375f2303383c11e7e

Changes since version 0.10.16:

* build: remove GCC_WARN_ABOUT_MISSING_NEWLINE (Ben Noordhuis)

* darwin: fix 10.6 build error in fsevents.c (Ben Noordhuis)


2013.09.06, Version 0.10.16 (Stable), 2bce230d81f4853a23662cbeb26fe98010b1084b

Changes since version 0.10.15:

* windows: make uv_shutdown() for write-only pipes work (Bert Belder)

* windows: make uv_fs_open() report EINVAL when invalid arguments are passed
  (Bert Belder)

* windows: make uv_fs_open() report _open_osfhandle() failure correctly (Bert
  Belder)

* windows: make uv_fs_chmod() report errors correctly (Bert Belder)

* windows: wrap multi-statement macros in do..while block (Bert Belder)


2013.09.05, Version 0.11.13 (Unstable), f5b6db6c1d7f93d28281207fd47c3841c9a9792e

Changes since version 0.11.12:

* unix: define _GNU_SOURCE, exposes glibc-isms (Ben Noordhuis)

* windows: check for nonconforming swprintf arguments (Brent Cook)

* build: include internal headers in source list (Brent Cook)

* include: merge uv_tcp_bind and uv_tcp_bind6 (Ben Noordhuis)

* include: merge uv_tcp_connect and uv_tcp_connect6 (Ben Noordhuis)

* include: merge uv_udp_bind and uv_udp_bind6 (Ben Noordhuis)

* include: merge uv_udp_send and uv_udp_send6 (Ben Noordhuis)


2013.09.03, Version 0.11.12 (Unstable), 82d01d5f6780d178f5176a01425ec297583c0811

Changes since version 0.11.11:

* test: fix epoll_wait() usage in test-embed.c (Ben Noordhuis)

* include: uv_alloc_cb now takes uv_buf_t* (Ben Noordhuis)

* include: uv_read{2}_cb now takes const uv_buf_t* (Ben Noordhuis)

* include: uv_ip[46]_addr now takes sockaddr_in* (Ben Noordhuis)

* include: uv_tcp_bind{6} now takes sockaddr_in* (Ben Noordhuis)

* include: uv_tcp_connect{6} now takes sockaddr_in* (Ben Noordhuis)

* include: uv_udp_recv_cb now takes const uv_buf_t* (Ben Noordhuis)

* include: uv_udp_bind{6} now takes sockaddr_in* (Ben Noordhuis)

* include: uv_udp_send{6} now takes sockaddr_in* (Ben Noordhuis)

* include: uv_spawn takes const uv_process_options_t* (Ben Noordhuis)

* include: make uv_write{2} const correct (Ben Noordhuis)

* windows: fix flags assignment in uv_fs_readdir() (Ben Noordhuis)

* windows: fix stray comments (Ben Noordhuis)

* windows: remove unused is_path_dir() function (Ben Noordhuis)


2013.08.30, Version 0.11.11 (Unstable), ba876d53539ed0427c52039012419cd9374c6f0d

Changes since version 0.11.10:

* unix, windows: add thread-local storage API (Ben Noordhuis)

* linux: don't turn on SO_REUSEPORT socket option (Ben Noordhuis)

* darwin: fix 10.6 build error in fsevents.c (Ben Noordhuis)

* windows: make uv_shutdown() for write-only pipes work (Bert Belder)

* include: update uv_udp_open() / uv_udp_bind() docs (Ben Noordhuis)

* unix: req queue must be empty when destroying loop (Ben Noordhuis)

* unix: move loop functions from core.c to loop.c (Ben Noordhuis)

* darwin: remove CoreFoundation dependency (Ben Noordhuis)

* windows: make autotools build system work with mingw (Keno Fischer)

* windows: fix mingw build (Alex Crichton)

* windows: tweak Makefile.mingw for easier usage (Alex Crichton)

* build: remove _GNU_SOURCE macro definition (Ben Noordhuis)


2013.08.25, Version 0.11.10 (Unstable), 742dadcb7154cc7bb89c0c228a223b767a36cf0d

* windows: Re-implement uv_fs_stat. The st_ctime field now contains the change
  time, not the creation time, like on unix systems. st_dev, st_ino, st_blocks
  and st_blksize are now also filled out. (Bert Belder)

* linux: fix setsockopt(SO_REUSEPORT) error handling (Ben Noordhuis)

* windows: report uv_process_t exit code correctly (Bert Belder)

* windows: make uv_fs_chmod() report errors correctly (Bert Belder)

* windows: make some more NT apis available for libuv's internal use (Bert
  Belder)

* windows: squelch some compiler warnings (Bert Belder)


2013.08.24, Version 0.11.9 (Unstable), a2d29b5b068cbac93dc16138fb30a74e2669daad

Changes since version 0.11.8:

* fsevents: share FSEventStream between multiple FS watchers, which removes a
  limit on the maximum number of file watchers that can be created on OS X.
  (Fedor Indutny)

* process: the `exit_status` parameter for a uv_process_t's exit callback now
  is an int64_t, and no longer an int. (Bert Belder)

* process: make uv_spawn() return some types of errors immediately on windows,
  instead of passing the error code the the exit callback. This brings it on
  par with libuv's behavior on unix. (Bert Belder)


2013.08.24, Version 0.10.15 (Stable), 221078a8fdd9b853c6b557b3d9a5dd744b4fdd6b

Changes since version 0.10.14:

* fsevents: create FSEvents thread on demand (Ben Noordhuis)

* fsevents: use a single thread for interacting with FSEvents, because it's not
  thread-safe. (Fedor Indutny)

* fsevents: share FSEventStream between multiple FS watchers, which removes a
  limit on the maximum number of file watchers that can be created on OS X.
  (Fedor Indutny)


2013.08.22, Version 0.11.8 (Unstable), a5260462db80ab0deab6b9e6a8991dd8f5a9a2f8

Changes since version 0.11.7:

* unix: fix missing return value warning in stream.c (Ben Noordhuis)

* build: serial-tests was added in automake v1.12 (Ben Noordhuis)

* windows: fix uninitialized local variable warning (Ben Noordhuis)

* windows: fix missing return value warning (Ben Noordhuis)

* build: fix string comparisons in autogen.sh (Ben Noordhuis)

* windows: move INLINE macro, remove UNUSED (Ben Noordhuis)

* unix: clean up __attribute__((quux)) usage (Ben Noordhuis)

* sunos: remove futimes() macro (Ben Noordhuis)

* unix: fix uv__signal_unlock() prototype (Ben Noordhuis)

* unix, windows: allow NULL async callback (Ben Noordhuis)

* build: apply dtrace -G to all object files (Timothy J. Fontaine)

* darwin: fix indentation in uv__hrtime() (Ben Noordhuis)

* darwin: create fsevents thread on demand (Ben Noordhuis)

* darwin: reduce fsevents thread stack size (Ben Noordhuis)

* darwin: call pthread_setname_np() if available (Ben Noordhuis)

* build: fix automake serial-tests check again (Ben Noordhuis)

* unix: retry waitpid() on EINTR (Ben Noordhuis)

* darwin: fix ios build error (Ben Noordhuis)

* darwin: fix ios compiler warning (Ben Noordhuis)

* test: simplify test-ip6-addr.c (Ben Noordhuis)

* unix, windows: fix ipv6 link-local address parsing (Ben Noordhuis)

* fsevents: FSEvents is most likely not thread-safe (Fedor Indutny)

* windows: omit stdint.h, fix msvc 2008 build error (Ben Noordhuis)


2013.08.22, Version 0.10.14 (Stable), 15d64132151c18b26346afa892444b95e2addad0

Changes since version 0.10.13:

* unix: retry waitpid() on EINTR (Ben Noordhuis)


2013.08.07, Version 0.11.7 (Unstable), 3cad361f8776f70941b39d65bd9426bcb1aa817b

Changes since version 0.11.6:

* unix, windows: fix uv_fs_chown() function prototype (Ben Noordhuis)

* unix, windows: remove unused variables (Brian White)

* test: fix signed/unsigned comparison warnings (Ben Noordhuis)

* build: dtrace shouldn't break out of tree builds (Timothy J. Fontaine)

* unix, windows: don't read/recv if buf.len==0 (Ben Noordhuis)

* build: add mingw makefile (Ben Noordhuis)

* unix, windows: add MAC to uv_interface_addresses() (Brian White)

* build: enable AM_INIT_AUTOMAKE([subdir-objects]) (Ben Noordhuis)

* unix, windows: make buf arg to uv_fs_write const (Ben Noordhuis)

* sunos: fix build breakage introduced in e3a657c (Ben Noordhuis)

* aix: fix build breakage introduced in 3ee4d3f (Ben Noordhuis)

* windows: fix mingw32 build, define JOB_OBJECT_XXX (Yasuhiro Matsumoto)

* windows: fix mingw32 build, include limits.h (Yasuhiro Matsumoto)

* test: replace sprintf() with snprintf() (Ben Noordhuis)

* test: replace strcpy() with strncpy() (Ben Noordhuis)

* openbsd: fix uv_ip6_addr() unused variable warnings (Ben Noordhuis)

* openbsd: fix dlerror() const correctness warning (Ben Noordhuis)

* openbsd: fix uv_fs_sendfile() unused variable warnings (Ben Noordhuis)

* build: disable parallel automake tests (Ben Noordhuis)

* test: add windows-only snprintf() function (Ben Noordhuis)

* build: add automake serial-tests version check (Ben Noordhuis)


2013.07.26, Version 0.10.13 (Stable), 381312e1fe6fecbabc943ccd56f0e7d114b3d064

Changes since version 0.10.12:

* unix, windows: fix uv_fs_chown() function prototype (Ben Noordhuis)


2013.07.21, Version 0.11.6 (Unstable), 6645b93273e0553d23823c576573b82b129bf28c

Changes since version 0.11.5:

* test: open stdout fd in write-only mode (Ben Noordhuis)

* windows: uv_spawn shouldn't reject reparse points (Bert Belder)

* windows: use WSAGetLastError(), not errno (Ben Noordhuis)

* build: darwin: disable -fstrict-aliasing warnings (Ben Noordhuis)

* test: fix signed/unsigned compiler warning (Ben Noordhuis)

* test: add 'start timer from check handle' test (Ben Noordhuis)

* build: `all` now builds static and dynamic lib (Ben Noordhuis)

* unix, windows: add extra fields to uv_stat_t (Saúl Ibarra Corretgé)

* build: add install target to the makefile (Navaneeth Kedaram Nambiathan)

* build: switch to autotools (Ben Noordhuis)

* build: use AM_PROG_AR conditionally (Ben Noordhuis)

* test: fix fs_fstat test on sunos (Ben Noordhuis)

* test: fix fs_chown when running as root (Ben Noordhuis)

* test: fix spawn_setgid_fails and spawn_setuid_fails (Ben Noordhuis)

* build: use AM_SILENT_RULES conditionally (Ben Noordhuis)

* build: add DTrace detection for autotools (Timothy J. Fontaine)

* linux,darwin,win: link-local IPv6 addresses (Miroslav Bajtoš)

* unix: fix build when !defined(PTHREAD_MUTEX_ERRORCHECK) (Ben Noordhuis)

* unix, windows: return error codes directly (Ben Noordhuis)


2013.07.10, Version 0.10.12 (Stable), 58a46221bba726746887a661a9f36fe9ff204209

Changes since version 0.10.11:

* linux: add support for MIPS (Andrei Sedoi)

* windows: uv_spawn shouldn't reject reparse points (Bert Belder)

* windows: use WSAGetLastError(), not errno (Ben Noordhuis)

* build: darwin: disable -fstrict-aliasing warnings (Ben Noordhuis)

* build: `all` now builds static and dynamic lib (Ben Noordhuis)

* unix: fix build when !defined(PTHREAD_MUTEX_ERRORCHECK) (Ben Noordhuis)


2013.06.27, Version 0.11.5 (Unstable), e3c63ff1627a14e96f54c1c62b0d68b446d8425b

Changes since version 0.11.4:

* build: remove CSTDFLAG, use only CFLAGS (Ben Noordhuis)

* unix: support for android builds (Linus Mårtensson)

* unix: avoid extra read, short-circuit on POLLHUP (Ben Noordhuis)

* uv: support android libuv standalone build (Linus Mårtensson)

* src: make queue.h c++ compatible (Ben Noordhuis)

* unix: s/ngx-queue.h/queue.h/ in checksparse.sh (Ben Noordhuis)

* unix: unconditionally stop handle on close (Ben Noordhuis)

* freebsd: don't enable dtrace if it's not available (Brian White)

* build: make HAVE_DTRACE=0 should disable dtrace (Timothy J. Fontaine)

* unix: remove overzealous assert (Ben Noordhuis)

* unix: remove unused function uv_fatal_error() (Ben Noordhuis)

* unix, windows: clean up uv_thread_create() (Ben Noordhuis)

* queue: fix pointer truncation on LLP64 platforms (Bert Belder)

* build: set OS=="android" for android builds (Linus Mårtensson)

* windows: don't use uppercase in include filename (Ben Noordhuis)

* stream: add an API to make streams do blocking writes (Henry Rawas)

* windows: use WSAGetLastError(), not errno (Ben Noordhuis)


2013.06.13, Version 0.10.11 (Stable), c3b75406a66a10222a589cb173e8f469e9665c7e

Changes since version 0.10.10:

* unix: unconditionally stop handle on close (Ben Noordhuis)

* freebsd: don't enable dtrace if it's not available (Brian White)

* build: make HAVE_DTRACE=0 should disable dtrace (Timothy J. Fontaine)

* unix: remove overzealous assert (Ben Noordhuis)

* unix: clear UV_STREAM_SHUTTING after shutdown() (Ben Noordhuis)

* unix: fix busy loop, write if POLLERR or POLLHUP (Ben Noordhuis)


2013.06.05, Version 0.10.10 (Stable), 0d95a88bd35fce93863c57a460be613aea34d2c5

Changes since version 0.10.9:

* include: document uv_update_time() and uv_now() (Ben Noordhuis)

* linux: fix cpu model parsing on newer arm kernels (Ben Noordhuis)

* linux: fix a memory leak in uv_cpu_info() error path (Ben Noordhuis)

* linux: don't ignore out-of-memory errors in uv_cpu_info() (Ben Noordhuis)

* unix, windows: move uv_now() to uv-common.c (Ben Noordhuis)

* test: fix a compilation problem in test-osx-select.c that was caused by the
  use of c-style comments (Bert Belder)

* darwin: use uv_fs_sendfile() use the sendfile api correctly (Wynn Wilkes)


2013.05.30, Version 0.11.4 (Unstable), e43e5b3d954a0989db5588aa110e1fe4fe6e0219

Changes since version 0.11.3:

* windows: make uv_spawn not fail when the libuv embedding application is run
  under external job control (Bert Belder)

* darwin: assume CFRunLoopStop() isn't thread-safe, fixing a race condition
  when stopping the 'stdin select hack' thread (Fedor Indutny)

* win: fix UV_EALREADY not being reported correctly to the libuv user in some
  cases (Bert Belder)

* darwin: make the uv__cf_loop_runner and uv__cf_loop_cb functions static (Ben
  Noordhuis)

* darwin: task_info() cannot fail (Ben Noordhuis)

* unix: add error mapping for ENETDOWN (Ben Noordhuis)

* unix: implicitly signal write errors to the libuv user (Ben Noordhuis)

* unix: fix assertion error on signal pipe overflow (Bert Belder)

* unix: turn off POLLOUT after stream connect (Ben Noordhuis)

* unix: fix stream refcounting buglet (Ben Noordhuis)

* unix: remove assert statements that are no longer correct (Ben Noordhuis)

* unix: appease warning about non-standard `inline` (Sean Silva)

* unix: add uv__is_closing() macro (Ben Noordhuis)

* unix: stop stream POLLOUT watcher on write error (Ben Noordhuis)

* include: document uv_update_time() and uv_now() (Ben Noordhuis)

* linux: fix cpu model parsing on newer arm kernels (Ben Noordhuis)

* linux: fix a memory leak in uv_cpu_info() error path (Ben Noordhuis)

* linux: don't ignore out-of-memory errors in uv_cpu_info() (Ben Noordhuis)

* unix, windows: move uv_now() to uv-common.c (Ben Noordhuis)

* test: fix a compilation problem in test-osx-select.c that was caused by the
  use of c-style comments (Bert Belder)

* darwin: use uv_fs_sendfile() use the sendfile api correctly (Wynn Wilkes)

* windows: call idle handles on every loop iteration, something the unix
  implementation already did (Bert Belder)

* test: update the idle-starvation test to verify that idle handles are called
  in every loop iteration (Bert Belder)

* unix, windows: ensure that uv_run() in RUN_ONCE mode calls timers that expire
  after blocking (Ben Noordhuis)


2013.05.29, Version 0.10.9 (Stable), a195f9ace23d92345baf57582678bfc3017e6632

Changes since version 0.10.8:

* unix: fix stream refcounting buglet (Ben Noordhuis)

* unix: remove erroneous asserts (Ben Noordhuis)

* unix: add uv__is_closing() macro (Ben Noordhuis)

* unix: stop stream POLLOUT watcher on write error (Ben Noordhuis)


2013.05.25, Version 0.10.8 (Stable), 0f39be12926fe2d8766a9f025797a473003e6504

Changes since version 0.10.7:

* windows: make uv_spawn not fail under job control (Bert Belder)

* darwin: assume CFRunLoopStop() isn't thread-safe (Fedor Indutny)

* win: fix UV_EALREADY incorrectly set (Bert Belder)

* darwin: make two uv__cf_*() functions static (Ben Noordhuis)

* darwin: task_info() cannot fail (Ben Noordhuis)

* unix: add mapping for ENETDOWN (Ben Noordhuis)

* unix: implicitly signal write errors to libuv user (Ben Noordhuis)

* unix: fix assert on signal pipe overflow (Bert Belder)

* unix: turn off POLLOUT after stream connect (Ben Noordhuis)


2013.05.16, Version 0.11.3 (Unstable), 0a48c05b5988aea84c605751900926fa25443b34

Changes since version 0.11.2:

* unix: clean up uv_accept() (Ben Noordhuis)

* unix: remove errno preserving code (Ben Noordhuis)

* darwin: fix ios build, don't require ApplicationServices (Ben Noordhuis)

* windows: kill child processes when the parent dies (Bert Belder)

* build: set soname in shared library (Ben Noordhuis)

* build: make `make test` link against .a again (Ben Noordhuis)

* build: only set soname on shared object builds (Timothy J. Fontaine)

* build: convert predefined $PLATFORM to lower case (Elliot Saba)

* test: fix process_title failing on linux (Miroslav Bajtoš)

* test, sunos: disable process_title test (Miroslav Bajtoš)

* test: add error logging to tty unit test (Miroslav Bajtoš)


2013.05.15, Version 0.10.7 (Stable), 028baaf0846b686a81e992cb2f2f5a9b8e841fcf

Changes since version 0.10.6:

* windows: kill child processes when the parent dies (Bert Belder)


2013.05.15, Version 0.10.6 (Stable), 11e6613e6260d95c8cf11bf89a2759c24649319a

Changes since version 0.10.5:

* stream: fix osx select hack (Fedor Indutny)

* stream: fix small nit in select hack, add test (Fedor Indutny)

* build: link with libkvm on openbsd (Ben Noordhuis)

* stream: use harder sync restrictions for osx-hack (Fedor Indutny)

* unix: fix EMFILE error handling (Ben Noordhuis)

* darwin: fix unnecessary include headers (Daisuke Murase)

* darwin: rename darwin-getproctitle.m (Ben Noordhuis)

* build: convert predefined $PLATFORM to lower case (Elliot Saba)

* build: set soname in shared library (Ben Noordhuis)

* build: make `make test` link against .a again (Ben Noordhuis)

* darwin: fix ios build, don't require ApplicationServices (Ben Noordhuis)

* build: only set soname on shared object builds (Timothy J. Fontaine)


2013.05.11, Version 0.11.2 (Unstable), 3fba0bf65f091b91a9760530c05c6339c658d88b

Changes since version 0.11.1:

* darwin: look up file path with F_GETPATH (Ben Noordhuis)

* unix, windows: add uv_has_ref() function (Saúl Ibarra Corretgé)

* build: avoid double / in paths for dtrace (Timothy J. Fontaine)

* unix: remove src/unix/cygwin.c (Ben Noordhuis)

* windows: deal with the fact that GetTickCount might lag (Bert Belder)

* unix: silence STATIC_ASSERT compiler warnings (Ben Noordhuis)

* linux: don't use fopen() in uv_resident_set_memory() (Ben Noordhuis)


2013.04.24, Version 0.10.5 (Stable), 6595a7732c52eb4f8e57c88655f72997a8567a67

Changes since version 0.10.4:

* unix: silence STATIC_ASSERT compiler warnings (Ben Noordhuis)

* windows: make timers handle large timeouts (Miroslav Bajtoš)

* windows: remove superfluous assert statement (Bert Belder)

* unix: silence STATIC_ASSERT compiler warnings (Ben Noordhuis)

* linux: don't use fopen() in uv_resident_set_memory() (Ben Noordhuis)


2013.04.12, Version 0.10.4 (Stable), 85827e26403ac6dfa331af8ec9916ea7e27bd833

Changes since version 0.10.3:

* include: update uv_backend_fd() documentation (Ben Noordhuis)

* unix: include uv.h in src/version.c (Ben Noordhuis)

* unix: don't write more than IOV_MAX iovecs (Fedor Indutny)

* mingw-w64: don't call _set_invalid_parameter_handler (Nils Maier)

* build: gyp disable thin archives (Timothy J. Fontaine)

* sunos: re-export entire library when static (Timothy J. Fontaine)

* unix: dtrace probes for tick-start and tick-stop (Timothy J. Fontaine)

* windows: fix memory leak in fs__sendfile (Shannen Saez)

* windows: remove double initialization in uv_tty_init (Shannen Saez)

* build: fix dtrace-enabled out of tree build (Ben Noordhuis)

* build: squelch -Wdollar-in-identifier-extension warnings (Ben Noordhuis)

* inet: snprintf returns int, not size_t (Brian White)

* win: refactor uv_cpu_info (Bert Belder)

* build: add support for Visual Studio 2012 (Nicholas Vavilov)

* build: -Wno-dollar-in-identifier-extension is clang only (Ben Noordhuis)


2013.04.11, Version 0.11.1 (Unstable), 5c10e82ae0bc99eff86d4b9baff1f1aa0bf84c0a

This is the first versioned release from the current unstable libuv branch.

Changes since Node.js v0.11.0:

* all platforms: nanosecond resolution support for uv_fs_[fl]stat (Timothy J.
  Fontaine)

* all platforms: add netmask to uv_interface_address (Ben Kelly)

* unix: make sure the `status` parameter passed to the `uv_getaddrinfo` is 0 or
  -1 (Ben Noordhuis)

* unix: limit the number of iovecs written in a single `writev` syscall to
  IOV_MAX (Fedor Indutny)

* unix: add dtrace probes for tick-start and tick-stop (Timothy J. Fontaine)

* mingw-w64: don't call _set_invalid_parameter_handler (Nils Maier)

* windows: fix memory leak in fs__sendfile (Shannen Saez)

* windows: fix edge case bugs in uv_cpu_info (Bert Belder)

* include: no longer ship with / include ngx-queue.h (Ben Noordhuis)

* include: remove UV_VERSION_* macros from uv.h (Ben Noordhuis)

* documentation updates (Kristian Evensen, Ben Kelly, Ben Noordhuis)

* build: fix dtrace-enabled builds (Ben Noordhuis, Timothy J. Fontaine)

* build: gyp disable thin archives (Timothy J. Fontaine)

* build: add support for Visual Studio 2012 (Nicholas Vavilov)


2013.03.28, Version 0.10.3 (Stable), 31ebe23973dd98fd8a24c042b606f37a794e99d0

Changes since version 0.10.2:

* include: remove extraneous const from uv_version() (Ben Noordhuis)

* doc: update README, replace `OS` by `PLATFORM` (Ben Noordhuis)

* build: simplify .buildstamp rule (Ben Noordhuis)

* build: disable -Wstrict-aliasing on darwin (Ben Noordhuis)

* darwin: don't select(&exceptfds) in fallback path (Ben Noordhuis)

* unix: don't clear flags after closing UDP handle (Saúl Ibarra Corretgé)


2013.03.25, Version 0.10.2 (Stable), 0f36a00568f3e7608f97f6c6cdb081f4800a50c9

This is the first officially versioned release of libuv. Starting now
libuv will make releases independently of Node.js.

Changes since Node.js v0.10.0:

* test: add tap output for windows (Timothy J. Fontaine)

* unix: fix uv_tcp_simultaneous_accepts() logic (Ben Noordhuis)

* include: bump UV_VERSION_MINOR (Ben Noordhuis)

* unix: improve uv_guess_handle() implementation (Ben Noordhuis)

* stream: run try_select only for pipes and ttys (Fedor Indutny)

Changes since Node.js v0.10.1:

* build: rename OS to PLATFORM (Ben Noordhuis)

* unix: make uv_timer_init() initialize repeat (Brian Mazza)

* unix: make timers handle large timeouts (Ben Noordhuis)

* build: add OBJC makefile var (Ben Noordhuis)

* Add `uv_version()` and `uv_version_string()` APIs (Bert Belder)<|MERGE_RESOLUTION|>--- conflicted
+++ resolved
@@ -1,4 +1,3 @@
-<<<<<<< HEAD
 2014.11.27, Version 1.0.1 (Stable), 0a8e81374e861d425b56c45c8599595d848911d2
 
 Changes since version 1.0.0:
@@ -86,6 +85,17 @@
 * windows: fix fs_write with nbufs > 1 and offset (Unknown W. Brackets)
 
 
+2014.10.21, Version 0.10.29 (Stable), 2d728542d3790183417f8f122a110693cd85db14
+
+Changes since version 0.10.28:
+
+* darwin: allocate enough space for select() hack (Fedor Indutny)
+
+* linux: try epoll_pwait if epoll_wait is missing (Michael Hudson-Doyle)
+
+* windows: map ERROR_INVALID_DRIVE to UV_ENOENT (Saúl Ibarra Corretgé)
+
+
 2014.09.18, Version 1.0.0-rc1 (Unstable), 0c28bbf7b42882853d1799ab96ff68b07f7f8d49
 
 Changes since version 0.11.29:
@@ -274,66 +284,57 @@
 * windows: relay TCP bind errors via ipc (Alexis Campailla)
 
 
-2014.06.28, Version 0.11.26 (Unstable), 115281a1058c4034d5c5ccedacb667fe3f6327ea
-
-Changes since version 0.11.25:
-
-* windows: add VT100 codes ?25l and ?25h (JD Ballard)
-
-* windows: add invert ANSI (7 / 27) emulation (JD Ballard)
-
-* unix: fix handling error on UDP socket creation (Saúl Ibarra Corretgé)
-
-* unix, windows: getnameinfo implementation (Rasmus Pedersen)
-
-* heap: fix `heap_remove()` (Fedor Indutny)
-
-* unix, windows: fix parsing scoped IPv6 addresses (Saúl Ibarra Corretgé)
-=======
-2014.10.21, Version 0.10.29 (Stable), 2d728542d3790183417f8f122a110693cd85db14
-
-Changes since version 0.10.28:
-
-* darwin: allocate enough space for select() hack (Fedor Indutny)
-
-* linux: try epoll_pwait if epoll_wait is missing (Michael Hudson-Doyle)
-
-* windows: map ERROR_INVALID_DRIVE to UV_ENOENT (Saúl Ibarra Corretgé)
-
-
 2014.07.32, Version 0.10.28 (Stable), 9c14b616f5fb84bfd7d45707bab4bbb85894443e
 
 Changes since version 0.10.27:
->>>>>>> 9da5fd44
 
 * windows: fix handling closed socket while poll handle is closing (Saúl Ibarra
   Corretgé)
 
-<<<<<<< HEAD
-* thread: barrier functions (Ben Noordhuis)
-
-* windows: fix PYTHON environment variable usage (Jay Satiro)
-
-* unix, windows: return system error on EAI_SYSTEM (Saúl Ibarra Corretgé)
+* unix: return system error on EAI_SYSTEM (Saúl Ibarra Corretgé)
+
+* unix: fix bogus structure field name (Saúl Ibarra Corretgé)
+
+* darwin: invoke `mach_timebase_info` only once (Fedor Indutny)
+
+
+2014.06.28, Version 0.11.26 (Unstable), 115281a1058c4034d5c5ccedacb667fe3f6327ea
+
+Changes since version 0.11.25:
+
+* windows: add VT100 codes ?25l and ?25h (JD Ballard)
+
+* windows: add invert ANSI (7 / 27) emulation (JD Ballard)
+
+* unix: fix handling error on UDP socket creation (Saúl Ibarra Corretgé)
+
+* unix, windows: getnameinfo implementation (Rasmus Pedersen)
+
+* heap: fix `heap_remove()` (Fedor Indutny)
+
+* unix, windows: fix parsing scoped IPv6 addresses (Saúl Ibarra Corretgé)
 
 * windows: fix handling closed socket while poll handle is closing (Saúl Ibarra
   Corretgé)
 
+* thread: barrier functions (Ben Noordhuis)
+
+* windows: fix PYTHON environment variable usage (Jay Satiro)
+
+* unix, windows: return system error on EAI_SYSTEM (Saúl Ibarra Corretgé)
+
+* windows: fix handling closed socket while poll handle is closing (Saúl Ibarra
+  Corretgé)
+
 * unix: don't run i/o callbacks after prepare callbacks (Saúl Ibarra Corretgé)
 
 * windows: add tty unicode support for input (Peter Atashian)
 
 * header: introduce `uv_loop_size()` (Andrius Bentkus)
-=======
-* unix: return system error on EAI_SYSTEM (Saúl Ibarra Corretgé)
-
-* unix: fix bogus structure field name (Saúl Ibarra Corretgé)
->>>>>>> 9da5fd44
 
 * darwin: invoke `mach_timebase_info` only once (Fedor Indutny)
 
 
-<<<<<<< HEAD
 2014.05.02, Version 0.11.25 (Unstable), 2acd544cff7142e06aa3b09ec64b4a33dd9ab996
 
 Changes since version 0.11.24:
@@ -540,8 +541,6 @@
 * linux: fix C99/C++ comment (Fedor Indutny)
 
 
-=======
->>>>>>> 9da5fd44
 2014.05.02, Version 0.10.27 (Stable), 6e24ce23b1e7576059f85a608eca13b766458a01
 
 Changes since version 0.10.26:
