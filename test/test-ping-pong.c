--- conflicted
+++ resolved
@@ -48,10 +48,7 @@
     uv_pipe_t pipe;
   } stream;
   uv_connect_t connect_req;
-<<<<<<< HEAD
-=======
   char* pong;
->>>>>>> 6ce14710
 } pinger_t;
 
 
@@ -318,8 +315,8 @@
   ASSERT_EQ(0, uv_socketpair(SOCK_STREAM, 0, fds, UV_NONBLOCK_PIPE, UV_NONBLOCK_PIPE));
 #ifndef _WIN32
   /* On Windows, this is actually a UV_TCP, but libuv doesn't detect that. */
-  ASSERT_EQ(uv_guess_handle((uv_file) fds[0]), UV_NAMED_PIPE);
-  ASSERT_EQ(uv_guess_handle((uv_file) fds[1]), UV_NAMED_PIPE);
+  ASSERT_EQ(uv_guess_handle((uv_os_fd_t) fds[0]), UV_NAMED_PIPE);
+  ASSERT_EQ(uv_guess_handle((uv_os_fd_t) fds[1]), UV_NAMED_PIPE);
 #endif
 
   ASSERT_EQ(0, uv_tcp_init(uv_default_loop(), &pinger->stream.tcp));
@@ -344,7 +341,7 @@
 
 
 static void pipe2_pinger_new(int vectored_writes) {
-  uv_file fds[2];
+  uv_os_fd_t fds[2];
   pinger_t* pinger;
   uv_pipe_t* ponger;
 
