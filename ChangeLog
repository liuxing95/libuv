<<<<<<< HEAD
2014.05.02, Version 0.11.25 (Unstable), 2acd544cff7142e06aa3b09ec64b4a33dd9ab996

Changes since version 0.11.24:

* osx: pass const handle pointer to uv___stream_fd (Chernyshev Viacheslav)

* unix, windows: pass const handle ptr to uv_tcp_get*name (Chernyshev
  Viacheslav)

* common: pass const sockaddr ptr to uv_ip*_name (Chernyshev Viacheslav)

* unix, windows: validate flags on uv_udp|tcp_bind (Saúl Ibarra Corretgé)

* unix: handle case when addr is not initialized after recvmsg (Saúl Ibarra
  Corretgé)

* unix, windows: uv_now constness (Rasmus Pedersen)


2014.04.15, Version 0.11.24 (Unstable), ed948c29f6e8c290f79325a6f0bc9ef35bcde644

Changes since version 0.11.23:

* linux: reduce file descriptor count of async pipe (Ben Noordhuis)

* sunos: support IPv6 qualified link-local addresses (Saúl Ibarra Corretgé)

* windows: fix opening of read-only stdin pipes (Alexis Campailla)

* windows: Fix an infinite loop in uv_spawn (Alex Crichton)

* windows: fix console signal handler refcount (李港平)

* inet: allow scopeid in uv_inet_pton (Fedor Indutny)
=======
2014.05.02, Version 0.10.27 (Stable), 6e24ce23b1e7576059f85a608eca13b766458a01

Changes since version 0.10.26:

* windows: fix console signal handler refcount (Saúl Ibarra Corretgé)
>>>>>>> 211bf4ec

* win: always leave crit section in get_proc_title (Fedor Indutny)


<<<<<<< HEAD
2014.04.07, Version 0.11.23 (Unstable), e54de537efcacd593f36fcaaf8b4cb9e64313275

Changes since version 0.11.22:

* fs: avoid using readv/writev where possible (Fedor Indutny)

* mingw: fix build with autotools (Saúl Ibarra Corretgé)

* bsd: support IPv6 qualified link-local addresses (Saúl Ibarra Corretgé)

* unix: add UV_HANDLE_IPV6 flag to tcp and udp handles (Saúl Ibarra Corretgé)

* unix, windows: do not set SO_REUSEADDR by default on udp (Saúl Ibarra
  Corretgé)

* windows: fix check in uv_tty_endgame() (Maks Naumov)

* unix, windows: add IPv6 support for uv_udp_multicast_interface (Saúl Ibarra
  Corretgé)

* unix: fallback to blocking writes if reopening a tty fails (Saúl Ibarra
  Corretgé)

* unix: fix handling uv__open_cloexec failure (Saúl Ibarra Corretgé)

* unix, windows: add IPv6 support to uv_udp_set_membership (Saúl Ibarra
  Corretgé)

* unix, windows: removed unused status parameter (Saúl Ibarra Corretgé)

* android: add support of ifaddrs in android (Javier Hernández)

* build: fix SunOS and AIX build with autotools (Saúl Ibarra Corretgé)

* build: freebsd link with libelf if dtrace enabled (Saúl Ibarra Corretgé)

* stream: do not leak `alloc_cb` buffers on error (Fedor Indutny)

* unix: fix setting written size on uv_wd (Saúl Ibarra Corretgé)


=======
>>>>>>> 211bf4ec
2014.04.07, Version 0.10.26 (Stable), d864907611c25ec986c5e77d4d6d6dee88f26926

Changes since version 0.10.25:

* process: don't close stdio fds during spawn (Tonis Tiigi)

* build, windows: do not fail on Windows SDK Prompt (Marc Schlaich)

* build, windows: fix x64 configuration issue (Marc Schlaich)

* win: fix buffer leak on error in pipe.c (Fedor Indutny)

* kqueue: invalidate fd in uv_fs_event_t (Fedor Indutny)

* linux: always deregister closing fds from epoll (Geoffry Song)

* error: add ENXIO for O_NONBLOCK FIFO open() (Fedor Indutny)


2014.03.11, Version 0.11.22 (Unstable), cd0c19b1d3c56acf0ade7687006e12e75fbda36d

Changes since version 0.11.21:

* unix, windows: map ERANGE errno (Saúl Ibarra Corretgé)

* unix, windows: make uv_cwd be consistent with uv_exepath (Saúl Ibarra
  Corretgé)

* process: remove debug perror() prints (Fedor Indutny)

* windows: fall back for volume info query (Isaiah Norton)

* pipe: allow queueing pending handles (Fedor Indutny)

* windows: fix winsock status codes for address errors (Raul Martins)

* windows: Remove unused variable from uv__pipe_insert_pending_socket (David
  Capello)

* unix: workaround broken pthread_sigmask on Android (Paul Tan)

* error: add ENXIO for O_NONBLOCK FIFO open() (Fedor Indutny)

* freebsd: use accept4, introduced in version 10 (Saúl Ibarra Corretgé)

* windows: fix warnings of MinGW -Wall -O3 (StarWing)

* openbsd, osx: fix compilation warning on scandir (Saúl Ibarra Corretgé)

* linux: always deregister closing fds from epoll (Geoffry Song)

* unix: reopen tty as /dev/tty (Saúl Ibarra Corretgé)

* kqueue: invalidate fd in uv_fs_event_t (Fedor Indutny)


2014.02.28, Version 0.11.21 (Unstable), 3ef958158ae1019e027ebaa93114160099db5206

Changes since version 0.11.20:

* unix: fix uv_fs_write when using an empty buffer (Saúl Ibarra Corretgé)

* unix, windows: add assertion in uv_loop_delete (Saúl Ibarra Corretgé)


2014.02.27, Version 0.11.20 (Unstable), 88355e081b51c69ee1e2b6b0015a4e3d38bd0579

Changes since version 0.11.19:

* stream: start thread after assignments (Oguz Bastemur)

* fs: `uv__cloexec()` opened fd (Fedor Indutny)

* gyp: qualify `library` variable (Fedor Indutny)

* unix, win: add uv_udp_set_multicast_interface() (Austin Foxley)

* unix: fix uv_tcp_nodelay return value in case of error (Saúl Ibarra Corretgé)

* unix: call setgoups before calling setuid/setgid (Saúl Ibarra Corretgé)

* include: mark close_cb field as private (Saúl Ibarra Corretgé)

* unix, windows: map EFBIG errno (Saúl Ibarra Corretgé)

* unix: correct error when calling uv_shutdown twice (Keno Fischer)

* windows: fix building on MinGW (Alex Crichton)

* windows: always initialize uv_process_t (Alex Crichton)

* include: expose libuv version in header files (Saúl Ibarra Corretgé)

* fs: vectored IO API for filesystem read/write (Benjamin Saunders)

* windows: freeze in uv_tcp_endgame (Alexis Campailla)

* sunos: handle rearm errors (Fedor Indutny)

* unix: use a heap for timers (Ben Noordhuis)

* linux: always deregister closing fds from epoll (Geoffry Song)

* linux: include grp.h for setgroups() (William Light)

* unix, windows: add uv_loop_init and uv_loop_close (Saúl Ibarra Corretgé)

* unix, windows: add uv_getrusage() function (Oleg Efimov)

* win: minor error handle fix to uv_pipe_write_impl (Rasmus Pedersen)

* heap: fix node removal (Keno Fischer)

* win: fix C99/C++ comment (Rasmus Pedersen)

* fs: vectored IO API for filesystem read/write (Benjamin Saunders)

* unix, windows: add uv_pipe_getsockname (Saúl Ibarra Corretgé)

* unix, windows: map ENOPROTOOPT errno (Saúl Ibarra Corretgé)

* errno: add ETXTBSY (Fedor Indutny)

* fsevent: rename filename field to path (Saúl Ibarra Corretgé)

* unix, windows: add uv_fs_event_getpath (Saúl Ibarra Corretgé)

* unix, windows: add uv_fs_poll_getpath (Saúl Ibarra Corretgé)

* unix, windows: map ERANGE errno (Saúl Ibarra Corretgé)

* unix, windows: set required size on UV_ENOBUFS (Saúl Ibarra Corretgé)

* unix, windows: clarify what uv_stream_set_blocking does (Saúl Ibarra
  Corretgé)

* fs: use preadv on Linux if available (Brian White)


2014.01.30, Version 0.11.19 (Unstable), 336a1825309744f920230ec3e427e78571772347

Changes since version 0.11.18:

* linux: move sscanf() out of the assert() (Trevor Norris)

* linux: fix C99/C++ comment (Fedor Indutny)


2014.02.19, Version 0.10.25 (Stable), d778dc588507588b12b9f9d2905078db542ed751

Changes since version 0.10.24:

* stream: start thread after assignments (Oguz Bastemur)

* unix: correct error when calling uv_shutdown twice (Saúl Ibarra Corretgé)

2014.01.30, Version 0.10.24 (Stable), aecd296b6bce9b40f06a61c5c94e43d45ac7308a

Changes since version 0.10.23:

* linux: move sscanf() out of the assert() (Trevor Norris)

* linux: fix C99/C++ comment (Fedor Indutny)


2014.01.23, Version 0.11.18 (Unstable), d47962e9d93d4a55a9984623feaf546406c9cdbb

Changes since version 0.11.17:

* osx: Fix a possible segfault in uv__io_poll (Alex Crichton)

* windows: improved handling of invalid FDs (Alexis Campailla)

* doc: adding ARCHS flag to OS X build command (Nathan Sweet)

* tcp: reveal bind-time errors before listen (Alexis Campailla)

* tcp: uv_tcp_dualstack() (Fedor Indutny)

* linux: relax assumption on /proc/stat parsing (Luca Bruno)

* openbsd: fix obvious bug in uv_cpu_info (Fedor Indutny)

* process: close stdio after dup2'ing it (Fedor Indutny)

* linux: move sscanf() out of the assert() (Trevor Norris)


2014.01.23, Version 0.10.23 (Stable), dbd218e699fec8be311d85e4788be9e28ae884f8

Changes since version 0.10.22:

* linux: relax assumption on /proc/stat parsing (Luca Bruno)

* openbsd: fix obvious bug in uv_cpu_info (Fedor Indutny)

* process: close stdio after dup2'ing it (Fedor Indutny)


2014.01.08, Version 0.10.22 (Stable), f526c90eeff271d9323a9107b9a64a4671fd3103

Changes since version 0.10.21:

* windows: avoid assertion failure when pipe server is closed (Bert Belder)


2013.12.32, Version 0.11.17 (Unstable), 589c224d4c2e79fec65db01d361948f1e4976858

Changes since version 0.11.16:

* stream: allow multiple buffers for uv_try_write (Fedor Indutny)

* unix: fix a possible memory leak in uv_fs_readdir (Alex Crichton)

* unix, windows: add uv_loop_alive() function (Sam Roberts)

* windows: avoid assertion failure when pipe server is closed (Bert Belder)

* osx: Fix a possible segfault in uv__io_poll (Alex Crichton)

* stream: fix uv__stream_osx_select (Fedor Indutny)


2013.12.14, Version 0.11.16 (Unstable), ae0ed8c49d0d313c935c22077511148b6e8408a4

Changes since version 0.11.15:

* fsevents: remove kFSEventStreamCreateFlagNoDefer polyfill (ci-innoq)

* libuv: add more getaddrinfo errors (Steven Kabbes)

* unix: fix accept() EMFILE error handling (Ben Noordhuis)

* linux: fix up SO_REUSEPORT back-port (Ben Noordhuis)

* fsevents: fix subfolder check (Fedor Indutny)

* fsevents: fix invalid memory access (huxingyi)

* windows/timer: fix uv_hrtime discontinuity (Bert Belder)

* unix: fix various memory leaks and undef behavior (Fedor Indutny)

* unix, windows: always update loop time (Saúl Ibarra Corretgé)

* windows: translate system errors in uv_spawn (Alexis Campailla)

* windows: uv_spawn code refactor (Alexis Campailla)

* unix, windows: detect errors in uv_ip4/6_addr (Yorkie)

* stream: introduce uv_try_write(...) (Fedor Indutny)


2013.12.13, Version 0.10.20 (Stable), 04141464dd0fba90ace9aa6f7003ce139b888a40

Changes since version 0.10.19:

* linux: fix up SO_REUSEPORT back-port (Ben Noordhuis)

* fs-event: fix invalid memory access (huxingyi)


2013.11.21, Version 0.11.15 (Unstable), bfe645ed7e99ca5670d9279ad472b604c129d2e5

Changes since version 0.11.14:

* fsevents: report errors to user (Fedor Indutny)

* include: UV_FS_EVENT_RECURSIVE is a flag (Fedor Indutny)

* linux: use CLOCK_MONOTONIC_COARSE if available (Ben Noordhuis)

* build: make systemtap probes work with gyp build (Ben Noordhuis)

* unix: update events from pevents between polls (Fedor Indutny)

* fsevents: support japaneese characters in path (Chris Bank)

* linux: don't turn on SO_REUSEPORT socket option (Ben Noordhuis)

* queue: strengthen type checks (Ben Noordhuis)

* include: remove uv_strlcat() and uv_strlcpy() (Ben Noordhuis)

* build: fix windows smp build with gyp (Geert Jansen)

* unix: return exec errors from uv_spawn, not async (Alex Crichton)

* fsevents: use native character encoding file paths (Ben Noordhuis)

* linux: handle EPOLLHUP without EPOLLIN/EPOLLOUT (Ben Noordhuis)

* windows: use _snwprintf(), not swprintf() (Ben Noordhuis)

* fsevents: use FlagNoDefer for FSEventStreamCreate (Fedor Indutny)

* unix: fix reopened fd bug (Fedor Indutny)

* core: fix fake watcher list and count preservation (Fedor Indutny)

* unix: set close-on-exec flag on received fds (Ben Noordhuis)

* netbsd, openbsd: enable futimes() wrapper (Ben Noordhuis)

* unix: nicer error message when kqueue() fails (Ben Noordhuis)

* samples: add socks5 proxy sample application (Ben Noordhuis)


2013.11.13, Version 0.10.19 (Stable), 33959f7524090b8d2c6c41e2400ca77e31755059

Changes since version 0.10.18:

* darwin: avoid calling GetCurrentProcess (Fedor Indutny)

* unix: update events from pevents between polls (Fedor Indutny)

* fsevents: support japaneese characters in path (Chris Bank)

* linux: don't turn on SO_REUSEPORT socket option (Ben Noordhuis)

* build: fix windows smp build with gyp (Geert Jansen)

* linux: handle EPOLLHUP without EPOLLIN/EPOLLOUT (Ben Noordhuis)

* unix: fix reopened fd bug (Fedor Indutny)

* core: fix fake watcher list and count preservation (Fedor Indutny)


2013.10.30, Version 0.11.14 (Unstable), d7a6482f45c1b4eb4a853dbe1a9ce8090a35633a

Changes since version 0.11.13:

* darwin: create fsevents thread on demand (Ben Noordhuis)

* fsevents: FSEvents is most likely not thread-safe (Fedor Indutny)

* fsevents: use shared FSEventStream (Fedor Indutny)

* windows: make uv_fs_chmod() report errors correctly (Bert Belder)

* windows: make uv_shutdown() for write-only pipes work (Bert Belder)

* windows/fs: wrap multi-statement macros in do..while block (Bert Belder)

* windows/fs: make uv_fs_open() report EINVAL correctly (Bert Belder)

* windows/fs: handle _open_osfhandle() failure correctly (Bert Belder)

* windows/fs: wrap multi-statement macros in do..while block (Bert Belder)

* windows/fs: make uv_fs_open() report EINVAL correctly (Bert Belder)

* windows/fs: handle _open_osfhandle() failure correctly (Bert Belder)

* build: clarify instructions for Windows (Brian Kaisner)

* build: remove GCC_WARN_ABOUT_MISSING_NEWLINE (Ben Noordhuis)

* darwin: fix 10.6 build error in fsevents.c (Ben Noordhuis)

* windows: run close callbacks after polling for i/o (Saúl Ibarra Corretgé)

* include: clarify uv_tcp_bind() behavior (Ben Noordhuis)

* include: clean up includes in uv.h (Ben Noordhuis)

* include: remove UV_IO_PRIVATE_FIELDS macro (Ben Noordhuis)

* include: fix typo in comment in uv.h (Ben Noordhuis)

* include: update uv_is_active() documentation (Ben Noordhuis)

* include: make uv_process_options_t.cwd const (Ben Noordhuis)

* unix: wrap long lines at 80 columns (Ben Noordhuis)

* unix, windows: make uv_is_*() always return 0 or 1 (Ben Noordhuis)

* bench: measure total/init/dispatch/cleanup times (Ben Noordhuis)

* build: use -pthread on sunos (Timothy J. Fontaine)

* windows: remove duplicate check in stream.c (Ben Noordhuis)

* unix: sanity-check fds before closing (Ben Noordhuis)

* unix: remove uv__pipe_accept() (Ben Noordhuis)

* unix: fix uv_spawn() NULL pointer deref on ENOMEM (Ben Noordhuis)

* unix: don't close inherited fds on uv_spawn() fail (Ben Noordhuis)

* unix: revert recent FSEvent changes (Ben Noordhuis)

* fsevents: fix clever rescheduling (Fedor Indutny)

* linux: ignore fractional time in uv_uptime() (Ben Noordhuis)

* unix: fix SIGCHLD waitpid() race in process.c (Ben Noordhuis)

* unix, windows: add uv_fs_event_start/stop functions (Saúl Ibarra Corretgé)

* unix: fix non-synchronized access in signal.c (Ben Noordhuis)

* unix: add atomic-ops.h (Ben Noordhuis)

* unix: add spinlock.h (Ben Noordhuis)

* unix: clean up uv_tty_set_mode() a little (Ben Noordhuis)

* unix: make uv_tty_reset_mode() async signal-safe (Ben Noordhuis)

* include: add E2BIG status code mapping (Ben Noordhuis)

* windows: fix duplicate case build error (Ben Noordhuis)

* windows: remove unneeded check (Saúl Ibarra Corretgé)

* include: document pipe path truncation behavior (Ben Noordhuis)

* fsevents: increase stack size for OSX 10.9 (Fedor Indutny)

* windows: _snprintf expected wrong parameter type in string (Maks Naumov)

* windows: "else" keyword is missing (Maks Naumov)

* windows: incorrect check for SOCKET_ERROR (Maks Naumov)

* windows: add stdlib.h to satisfy reference to abort (Sean Farrell)

* build: fix check target for mingw (Sean Farrell)

* unix: move uv_shutdown() assertion (Keno Fischer)

* darwin: avoid calling GetCurrentProcess (Fedor Indutny)


2013.10.19, Version 0.10.18 (Stable), 9ec52963b585e822e87bdc5de28d6143aff0d2e5

Changes since version 0.10.17:

* unix: fix uv_spawn() NULL pointer deref on ENOMEM (Ben Noordhuis)

* unix: don't close inherited fds on uv_spawn() fail (Ben Noordhuis)

* unix: revert recent FSEvent changes (Ben Noordhuis)

* unix: fix non-synchronized access in signal.c (Ben Noordhuis)


2013.09.25, Version 0.10.17 (Stable), 9670e0a93540c2f0d86c84a375f2303383c11e7e

Changes since version 0.10.16:

* build: remove GCC_WARN_ABOUT_MISSING_NEWLINE (Ben Noordhuis)

* darwin: fix 10.6 build error in fsevents.c (Ben Noordhuis)


2013.09.06, Version 0.10.16 (Stable), 2bce230d81f4853a23662cbeb26fe98010b1084b

Changes since version 0.10.15:

* windows: make uv_shutdown() for write-only pipes work (Bert Belder)

* windows: make uv_fs_open() report EINVAL when invalid arguments are passed
  (Bert Belder)

* windows: make uv_fs_open() report _open_osfhandle() failure correctly (Bert
  Belder)

* windows: make uv_fs_chmod() report errors correctly (Bert Belder)

* windows: wrap multi-statement macros in do..while block (Bert Belder)


2013.09.05, Version 0.11.13 (Unstable), f5b6db6c1d7f93d28281207fd47c3841c9a9792e

Changes since version 0.11.12:

* unix: define _GNU_SOURCE, exposes glibc-isms (Ben Noordhuis)

* windows: check for nonconforming swprintf arguments (Brent Cook)

* build: include internal headers in source list (Brent Cook)

* include: merge uv_tcp_bind and uv_tcp_bind6 (Ben Noordhuis)

* include: merge uv_tcp_connect and uv_tcp_connect6 (Ben Noordhuis)

* include: merge uv_udp_bind and uv_udp_bind6 (Ben Noordhuis)

* include: merge uv_udp_send and uv_udp_send6 (Ben Noordhuis)


2013.09.03, Version 0.11.12 (Unstable), 82d01d5f6780d178f5176a01425ec297583c0811

Changes since version 0.11.11:

* test: fix epoll_wait() usage in test-embed.c (Ben Noordhuis)

* include: uv_alloc_cb now takes uv_buf_t* (Ben Noordhuis)

* include: uv_read{2}_cb now takes const uv_buf_t* (Ben Noordhuis)

* include: uv_ip[46]_addr now takes sockaddr_in* (Ben Noordhuis)

* include: uv_tcp_bind{6} now takes sockaddr_in* (Ben Noordhuis)

* include: uv_tcp_connect{6} now takes sockaddr_in* (Ben Noordhuis)

* include: uv_udp_recv_cb now takes const uv_buf_t* (Ben Noordhuis)

* include: uv_udp_bind{6} now takes sockaddr_in* (Ben Noordhuis)

* include: uv_udp_send{6} now takes sockaddr_in* (Ben Noordhuis)

* include: uv_spawn takes const uv_process_options_t* (Ben Noordhuis)

* include: make uv_write{2} const correct (Ben Noordhuis)

* windows: fix flags assignment in uv_fs_readdir() (Ben Noordhuis)

* windows: fix stray comments (Ben Noordhuis)

* windows: remove unused is_path_dir() function (Ben Noordhuis)


2013.08.30, Version 0.11.11 (Unstable), ba876d53539ed0427c52039012419cd9374c6f0d

Changes since version 0.11.10:

* unix, windows: add thread-local storage API (Ben Noordhuis)

* linux: don't turn on SO_REUSEPORT socket option (Ben Noordhuis)

* darwin: fix 10.6 build error in fsevents.c (Ben Noordhuis)

* windows: make uv_shutdown() for write-only pipes work (Bert Belder)

* include: update uv_udp_open() / uv_udp_bind() docs (Ben Noordhuis)

* unix: req queue must be empty when destroying loop (Ben Noordhuis)

* unix: move loop functions from core.c to loop.c (Ben Noordhuis)

* darwin: remove CoreFoundation dependency (Ben Noordhuis)

* windows: make autotools build system work with mingw (Keno Fischer)

* windows: fix mingw build (Alex Crichton)

* windows: tweak Makefile.mingw for easier usage (Alex Crichton)

* build: remove _GNU_SOURCE macro definition (Ben Noordhuis)


2013.08.25, Version 0.11.10 (Unstable), 742dadcb7154cc7bb89c0c228a223b767a36cf0d

* windows: Re-implement uv_fs_stat. The st_ctime field now contains the change
  time, not the creation time, like on unix systems. st_dev, st_ino, st_blocks
  and st_blksize are now also filled out. (Bert Belder)

* linux: fix setsockopt(SO_REUSEPORT) error handling (Ben Noordhuis)

* windows: report uv_process_t exit code correctly (Bert Belder)

* windows: make uv_fs_chmod() report errors correctly (Bert Belder)

* windows: make some more NT apis available for libuv's internal use (Bert
  Belder)

* windows: squelch some compiler warnings (Bert Belder)


2013.08.24, Version 0.11.9 (Unstable), a2d29b5b068cbac93dc16138fb30a74e2669daad

Changes since version 0.11.8:

* fsevents: share FSEventStream between multiple FS watchers, which removes a
  limit on the maximum number of file watchers that can be created on OS X.
  (Fedor Indutny)

* process: the `exit_status` parameter for a uv_process_t's exit callback now
  is an int64_t, and no longer an int. (Bert Belder)

* process: make uv_spawn() return some types of errors immediately on windows,
  instead of passing the error code the the exit callback. This brings it on
  par with libuv's behavior on unix. (Bert Belder)


2013.08.24, Version 0.10.15 (Stable), 221078a8fdd9b853c6b557b3d9a5dd744b4fdd6b

Changes since version 0.10.14:

* fsevents: create FSEvents thread on demand (Ben Noordhuis)

* fsevents: use a single thread for interacting with FSEvents, because it's not
  thread-safe. (Fedor Indutny)

* fsevents: share FSEventStream between multiple FS watchers, which removes a
  limit on the maximum number of file watchers that can be created on OS X.
  (Fedor Indutny)


2013.08.22, Version 0.11.8 (Unstable), a5260462db80ab0deab6b9e6a8991dd8f5a9a2f8

Changes since version 0.11.7:

* unix: fix missing return value warning in stream.c (Ben Noordhuis)

* build: serial-tests was added in automake v1.12 (Ben Noordhuis)

* windows: fix uninitialized local variable warning (Ben Noordhuis)

* windows: fix missing return value warning (Ben Noordhuis)

* build: fix string comparisons in autogen.sh (Ben Noordhuis)

* windows: move INLINE macro, remove UNUSED (Ben Noordhuis)

* unix: clean up __attribute__((quux)) usage (Ben Noordhuis)

* sunos: remove futimes() macro (Ben Noordhuis)

* unix: fix uv__signal_unlock() prototype (Ben Noordhuis)

* unix, windows: allow NULL async callback (Ben Noordhuis)

* build: apply dtrace -G to all object files (Timothy J. Fontaine)

* darwin: fix indentation in uv__hrtime() (Ben Noordhuis)

* darwin: create fsevents thread on demand (Ben Noordhuis)

* darwin: reduce fsevents thread stack size (Ben Noordhuis)

* darwin: call pthread_setname_np() if available (Ben Noordhuis)

* build: fix automake serial-tests check again (Ben Noordhuis)

* unix: retry waitpid() on EINTR (Ben Noordhuis)

* darwin: fix ios build error (Ben Noordhuis)

* darwin: fix ios compiler warning (Ben Noordhuis)

* test: simplify test-ip6-addr.c (Ben Noordhuis)

* unix, windows: fix ipv6 link-local address parsing (Ben Noordhuis)

* fsevents: FSEvents is most likely not thread-safe (Fedor Indutny)

* windows: omit stdint.h, fix msvc 2008 build error (Ben Noordhuis)


2013.08.22, Version 0.10.14 (Stable), 15d64132151c18b26346afa892444b95e2addad0

Changes since version 0.10.13:

* unix: retry waitpid() on EINTR (Ben Noordhuis)


2013.08.07, Version 0.11.7 (Unstable), 3cad361f8776f70941b39d65bd9426bcb1aa817b

Changes since version 0.11.6:

* unix, windows: fix uv_fs_chown() function prototype (Ben Noordhuis)

* unix, windows: remove unused variables (Brian White)

* test: fix signed/unsigned comparison warnings (Ben Noordhuis)

* build: dtrace shouldn't break out of tree builds (Timothy J. Fontaine)

* unix, windows: don't read/recv if buf.len==0 (Ben Noordhuis)

* build: add mingw makefile (Ben Noordhuis)

* unix, windows: add MAC to uv_interface_addresses() (Brian White)

* build: enable AM_INIT_AUTOMAKE([subdir-objects]) (Ben Noordhuis)

* unix, windows: make buf arg to uv_fs_write const (Ben Noordhuis)

* sunos: fix build breakage introduced in e3a657c (Ben Noordhuis)

* aix: fix build breakage introduced in 3ee4d3f (Ben Noordhuis)

* windows: fix mingw32 build, define JOB_OBJECT_XXX (Yasuhiro Matsumoto)

* windows: fix mingw32 build, include limits.h (Yasuhiro Matsumoto)

* test: replace sprintf() with snprintf() (Ben Noordhuis)

* test: replace strcpy() with strncpy() (Ben Noordhuis)

* openbsd: fix uv_ip6_addr() unused variable warnings (Ben Noordhuis)

* openbsd: fix dlerror() const correctness warning (Ben Noordhuis)

* openbsd: fix uv_fs_sendfile() unused variable warnings (Ben Noordhuis)

* build: disable parallel automake tests (Ben Noordhuis)

* test: add windows-only snprintf() function (Ben Noordhuis)

* build: add automake serial-tests version check (Ben Noordhuis)


2013.07.26, Version 0.10.13 (Stable), 381312e1fe6fecbabc943ccd56f0e7d114b3d064

Changes since version 0.10.12:

* unix, windows: fix uv_fs_chown() function prototype (Ben Noordhuis)


2013.07.21, Version 0.11.6 (Unstable), 6645b93273e0553d23823c576573b82b129bf28c

Changes since version 0.11.5:

* test: open stdout fd in write-only mode (Ben Noordhuis)

* windows: uv_spawn shouldn't reject reparse points (Bert Belder)

* windows: use WSAGetLastError(), not errno (Ben Noordhuis)

* build: darwin: disable -fstrict-aliasing warnings (Ben Noordhuis)

* test: fix signed/unsigned compiler warning (Ben Noordhuis)

* test: add 'start timer from check handle' test (Ben Noordhuis)

* build: `all` now builds static and dynamic lib (Ben Noordhuis)

* unix, windows: add extra fields to uv_stat_t (Saúl Ibarra Corretgé)

* build: add install target to the makefile (Navaneeth Kedaram Nambiathan)

* build: switch to autotools (Ben Noordhuis)

* build: use AM_PROG_AR conditionally (Ben Noordhuis)

* test: fix fs_fstat test on sunos (Ben Noordhuis)

* test: fix fs_chown when running as root (Ben Noordhuis)

* test: fix spawn_setgid_fails and spawn_setuid_fails (Ben Noordhuis)

* build: use AM_SILENT_RULES conditionally (Ben Noordhuis)

* build: add DTrace detection for autotools (Timothy J. Fontaine)

* linux,darwin,win: link-local IPv6 addresses (Miroslav Bajtoš)

* unix: fix build when !defined(PTHREAD_MUTEX_ERRORCHECK) (Ben Noordhuis)

* unix, windows: return error codes directly (Ben Noordhuis)


2013.07.10, Version 0.10.12 (Stable), 58a46221bba726746887a661a9f36fe9ff204209

Changes since version 0.10.11:

* linux: add support for MIPS (Andrei Sedoi)

* windows: uv_spawn shouldn't reject reparse points (Bert Belder)

* windows: use WSAGetLastError(), not errno (Ben Noordhuis)

* build: darwin: disable -fstrict-aliasing warnings (Ben Noordhuis)

* build: `all` now builds static and dynamic lib (Ben Noordhuis)

* unix: fix build when !defined(PTHREAD_MUTEX_ERRORCHECK) (Ben Noordhuis)


2013.06.27, Version 0.11.5 (Unstable), e3c63ff1627a14e96f54c1c62b0d68b446d8425b

Changes since version 0.11.4:

* build: remove CSTDFLAG, use only CFLAGS (Ben Noordhuis)

* unix: support for android builds (Linus Mårtensson)

* unix: avoid extra read, short-circuit on POLLHUP (Ben Noordhuis)

* uv: support android libuv standalone build (Linus Mårtensson)

* src: make queue.h c++ compatible (Ben Noordhuis)

* unix: s/ngx-queue.h/queue.h/ in checksparse.sh (Ben Noordhuis)

* unix: unconditionally stop handle on close (Ben Noordhuis)

* freebsd: don't enable dtrace if it's not available (Brian White)

* build: make HAVE_DTRACE=0 should disable dtrace (Timothy J. Fontaine)

* unix: remove overzealous assert (Ben Noordhuis)

* unix: remove unused function uv_fatal_error() (Ben Noordhuis)

* unix, windows: clean up uv_thread_create() (Ben Noordhuis)

* queue: fix pointer truncation on LLP64 platforms (Bert Belder)

* build: set OS=="android" for android builds (Linus Mårtensson)

* windows: don't use uppercase in include filename (Ben Noordhuis)

* stream: add an API to make streams do blocking writes (Henry Rawas)

* windows: use WSAGetLastError(), not errno (Ben Noordhuis)


2013.06.13, Version 0.10.11 (Stable), c3b75406a66a10222a589cb173e8f469e9665c7e

Changes since version 0.10.10:

* unix: unconditionally stop handle on close (Ben Noordhuis)

* freebsd: don't enable dtrace if it's not available (Brian White)

* build: make HAVE_DTRACE=0 should disable dtrace (Timothy J. Fontaine)

* unix: remove overzealous assert (Ben Noordhuis)

* unix: clear UV_STREAM_SHUTTING after shutdown() (Ben Noordhuis)

* unix: fix busy loop, write if POLLERR or POLLHUP (Ben Noordhuis)


2013.06.05, Version 0.10.10 (Stable), 0d95a88bd35fce93863c57a460be613aea34d2c5

Changes since version 0.10.9:

* include: document uv_update_time() and uv_now() (Ben Noordhuis)

* linux: fix cpu model parsing on newer arm kernels (Ben Noordhuis)

* linux: fix a memory leak in uv_cpu_info() error path (Ben Noordhuis)

* linux: don't ignore out-of-memory errors in uv_cpu_info() (Ben Noordhuis)

* unix, windows: move uv_now() to uv-common.c (Ben Noordhuis)

* test: fix a compilation problem in test-osx-select.c that was caused by the
  use of c-style comments (Bert Belder)

* darwin: use uv_fs_sendfile() use the sendfile api correctly (Wynn Wilkes)


2013.05.30, Version 0.11.4 (Unstable), e43e5b3d954a0989db5588aa110e1fe4fe6e0219

Changes since version 0.11.3:

* windows: make uv_spawn not fail when the libuv embedding application is run
  under external job control (Bert Belder)

* darwin: assume CFRunLoopStop() isn't thread-safe, fixing a race condition
  when stopping the 'stdin select hack' thread (Fedor Indutny)

* win: fix UV_EALREADY not being reported correctly to the libuv user in some
  cases (Bert Belder)

* darwin: make the uv__cf_loop_runner and uv__cf_loop_cb functions static (Ben
  Noordhuis)

* darwin: task_info() cannot fail (Ben Noordhuis)

* unix: add error mapping for ENETDOWN (Ben Noordhuis)

* unix: implicitly signal write errors to the libuv user (Ben Noordhuis)

* unix: fix assertion error on signal pipe overflow (Bert Belder)

* unix: turn off POLLOUT after stream connect (Ben Noordhuis)

* unix: fix stream refcounting buglet (Ben Noordhuis)

* unix: remove assert statements that are no longer correct (Ben Noordhuis)

* unix: appease warning about non-standard `inline` (Sean Silva)

* unix: add uv__is_closing() macro (Ben Noordhuis)

* unix: stop stream POLLOUT watcher on write error (Ben Noordhuis)

* include: document uv_update_time() and uv_now() (Ben Noordhuis)

* linux: fix cpu model parsing on newer arm kernels (Ben Noordhuis)

* linux: fix a memory leak in uv_cpu_info() error path (Ben Noordhuis)

* linux: don't ignore out-of-memory errors in uv_cpu_info() (Ben Noordhuis)

* unix, windows: move uv_now() to uv-common.c (Ben Noordhuis)

* test: fix a compilation problem in test-osx-select.c that was caused by the
  use of c-style comments (Bert Belder)

* darwin: use uv_fs_sendfile() use the sendfile api correctly (Wynn Wilkes)

* windows: call idle handles on every loop iteration, something the unix
  implementation already did (Bert Belder)

* test: update the idle-starvation test to verify that idle handles are called
  in every loop iteration (Bert Belder)

* unix, windows: ensure that uv_run() in RUN_ONCE mode calls timers that expire
  after blocking (Ben Noordhuis)


2013.05.29, Version 0.10.9 (Stable), a195f9ace23d92345baf57582678bfc3017e6632

Changes since version 0.10.8:

* unix: fix stream refcounting buglet (Ben Noordhuis)

* unix: remove erroneous asserts (Ben Noordhuis)

* unix: add uv__is_closing() macro (Ben Noordhuis)

* unix: stop stream POLLOUT watcher on write error (Ben Noordhuis)


2013.05.25, Version 0.10.8 (Stable), 0f39be12926fe2d8766a9f025797a473003e6504

Changes since version 0.10.7:

* windows: make uv_spawn not fail under job control (Bert Belder)

* darwin: assume CFRunLoopStop() isn't thread-safe (Fedor Indutny)

* win: fix UV_EALREADY incorrectly set (Bert Belder)

* darwin: make two uv__cf_*() functions static (Ben Noordhuis)

* darwin: task_info() cannot fail (Ben Noordhuis)

* unix: add mapping for ENETDOWN (Ben Noordhuis)

* unix: implicitly signal write errors to libuv user (Ben Noordhuis)

* unix: fix assert on signal pipe overflow (Bert Belder)

* unix: turn off POLLOUT after stream connect (Ben Noordhuis)


2013.05.16, Version 0.11.3 (Unstable), 0a48c05b5988aea84c605751900926fa25443b34

Changes since version 0.11.2:

* unix: clean up uv_accept() (Ben Noordhuis)

* unix: remove errno preserving code (Ben Noordhuis)

* darwin: fix ios build, don't require ApplicationServices (Ben Noordhuis)

* windows: kill child processes when the parent dies (Bert Belder)

* build: set soname in shared library (Ben Noordhuis)

* build: make `make test` link against .a again (Ben Noordhuis)

* build: only set soname on shared object builds (Timothy J. Fontaine)

* build: convert predefined $PLATFORM to lower case (Elliot Saba)

* test: fix process_title failing on linux (Miroslav Bajtoš)

* test, sunos: disable process_title test (Miroslav Bajtoš)

* test: add error logging to tty unit test (Miroslav Bajtoš)


2013.05.15, Version 0.10.7 (Stable), 028baaf0846b686a81e992cb2f2f5a9b8e841fcf

Changes since version 0.10.6:

* windows: kill child processes when the parent dies (Bert Belder)


2013.05.15, Version 0.10.6 (Stable), 11e6613e6260d95c8cf11bf89a2759c24649319a

Changes since version 0.10.5:

* stream: fix osx select hack (Fedor Indutny)

* stream: fix small nit in select hack, add test (Fedor Indutny)

* build: link with libkvm on openbsd (Ben Noordhuis)

* stream: use harder sync restrictions for osx-hack (Fedor Indutny)

* unix: fix EMFILE error handling (Ben Noordhuis)

* darwin: fix unnecessary include headers (Daisuke Murase)

* darwin: rename darwin-getproctitle.m (Ben Noordhuis)

* build: convert predefined $PLATFORM to lower case (Elliot Saba)

* build: set soname in shared library (Ben Noordhuis)

* build: make `make test` link against .a again (Ben Noordhuis)

* darwin: fix ios build, don't require ApplicationServices (Ben Noordhuis)

* build: only set soname on shared object builds (Timothy J. Fontaine)


2013.05.11, Version 0.11.2 (Unstable), 3fba0bf65f091b91a9760530c05c6339c658d88b

Changes since version 0.11.1:

* darwin: look up file path with F_GETPATH (Ben Noordhuis)

* unix, windows: add uv_has_ref() function (Saúl Ibarra Corretgé)

* build: avoid double / in paths for dtrace (Timothy J. Fontaine)

* unix: remove src/unix/cygwin.c (Ben Noordhuis)

* windows: deal with the fact that GetTickCount might lag (Bert Belder)

* unix: silence STATIC_ASSERT compiler warnings (Ben Noordhuis)

* linux: don't use fopen() in uv_resident_set_memory() (Ben Noordhuis)


2013.04.24, Version 0.10.5 (Stable), 6595a7732c52eb4f8e57c88655f72997a8567a67

Changes since version 0.10.4:

* unix: silence STATIC_ASSERT compiler warnings (Ben Noordhuis)

* windows: make timers handle large timeouts (Miroslav Bajtoš)

* windows: remove superfluous assert statement (Bert Belder)

* unix: silence STATIC_ASSERT compiler warnings (Ben Noordhuis)

* linux: don't use fopen() in uv_resident_set_memory() (Ben Noordhuis)


2013.04.12, Version 0.10.4 (Stable), 85827e26403ac6dfa331af8ec9916ea7e27bd833

Changes since version 0.10.3:

* include: update uv_backend_fd() documentation (Ben Noordhuis)

* unix: include uv.h in src/version.c (Ben Noordhuis)

* unix: don't write more than IOV_MAX iovecs (Fedor Indutny)

* mingw-w64: don't call _set_invalid_parameter_handler (Nils Maier)

* build: gyp disable thin archives (Timothy J. Fontaine)

* sunos: re-export entire library when static (Timothy J. Fontaine)

* unix: dtrace probes for tick-start and tick-stop (Timothy J. Fontaine)

* windows: fix memory leak in fs__sendfile (Shannen Saez)

* windows: remove double initialization in uv_tty_init (Shannen Saez)

* build: fix dtrace-enabled out of tree build (Ben Noordhuis)

* build: squelch -Wdollar-in-identifier-extension warnings (Ben Noordhuis)

* inet: snprintf returns int, not size_t (Brian White)

* win: refactor uv_cpu_info (Bert Belder)

* build: add support for Visual Studio 2012 (Nicholas Vavilov)

* build: -Wno-dollar-in-identifier-extension is clang only (Ben Noordhuis)


2013.04.11, Version 0.11.1 (Unstable), 5c10e82ae0bc99eff86d4b9baff1f1aa0bf84c0a

This is the first versioned release from the current unstable libuv branch.

Changes since Node.js v0.11.0:

* all platforms: nanosecond resolution support for uv_fs_[fl]stat (Timothy J.
  Fontaine)

* all platforms: add netmask to uv_interface_address (Ben Kelly)

* unix: make sure the `status` parameter passed to the `uv_getaddrinfo` is 0 or
  -1 (Ben Noordhuis)

* unix: limit the number of iovecs written in a single `writev` syscall to
  IOV_MAX (Fedor Indutny)

* unix: add dtrace probes for tick-start and tick-stop (Timothy J. Fontaine)

* mingw-w64: don't call _set_invalid_parameter_handler (Nils Maier)

* windows: fix memory leak in fs__sendfile (Shannen Saez)

* windows: fix edge case bugs in uv_cpu_info (Bert Belder)

* include: no longer ship with / include ngx-queue.h (Ben Noordhuis)

* include: remove UV_VERSION_* macros from uv.h (Ben Noordhuis)

* documentation updates (Kristian Evensen, Ben Kelly, Ben Noordhuis)

* build: fix dtrace-enabled builds (Ben Noordhuis, Timothy J. Fontaine)

* build: gyp disable thin archives (Timothy J. Fontaine)

* build: add support for Visual Studio 2012 (Nicholas Vavilov)


2013.03.28, Version 0.10.3 (Stable), 31ebe23973dd98fd8a24c042b606f37a794e99d0

Changes since version 0.10.2:

* include: remove extraneous const from uv_version() (Ben Noordhuis)

* doc: update README, replace `OS` by `PLATFORM` (Ben Noordhuis)

* build: simplify .buildstamp rule (Ben Noordhuis)

* build: disable -Wstrict-aliasing on darwin (Ben Noordhuis)

* darwin: don't select(&exceptfds) in fallback path (Ben Noordhuis)

* unix: don't clear flags after closing UDP handle (Saúl Ibarra Corretgé)


2013.03.25, Version 0.10.2 (Stable), 0f36a00568f3e7608f97f6c6cdb081f4800a50c9

This is the first officially versioned release of libuv. Starting now
libuv will make releases independently of Node.js.

Changes since Node.js v0.10.0:

* test: add tap output for windows (Timothy J. Fontaine)

* unix: fix uv_tcp_simultaneous_accepts() logic (Ben Noordhuis)

* include: bump UV_VERSION_MINOR (Ben Noordhuis)

* unix: improve uv_guess_handle() implementation (Ben Noordhuis)

* stream: run try_select only for pipes and ttys (Fedor Indutny)

Changes since Node.js v0.10.1:

* build: rename OS to PLATFORM (Ben Noordhuis)

* unix: make uv_timer_init() initialize repeat (Brian Mazza)

* unix: make timers handle large timeouts (Ben Noordhuis)

* build: add OBJC makefile var (Ben Noordhuis)

* Add `uv_version()` and `uv_version_string()` APIs (Bert Belder)<|MERGE_RESOLUTION|>--- conflicted
+++ resolved
@@ -1,4 +1,3 @@
-<<<<<<< HEAD
 2014.05.02, Version 0.11.25 (Unstable), 2acd544cff7142e06aa3b09ec64b4a33dd9ab996
 
 Changes since version 0.11.24:
@@ -33,18 +32,8 @@
 * windows: fix console signal handler refcount (李港平)
 
 * inet: allow scopeid in uv_inet_pton (Fedor Indutny)
-=======
-2014.05.02, Version 0.10.27 (Stable), 6e24ce23b1e7576059f85a608eca13b766458a01
-
-Changes since version 0.10.26:
-
-* windows: fix console signal handler refcount (Saúl Ibarra Corretgé)
->>>>>>> 211bf4ec
-
-* win: always leave crit section in get_proc_title (Fedor Indutny)
-
-
-<<<<<<< HEAD
+
+
 2014.04.07, Version 0.11.23 (Unstable), e54de537efcacd593f36fcaaf8b4cb9e64313275
 
 Changes since version 0.11.22:
@@ -86,27 +75,6 @@
 * unix: fix setting written size on uv_wd (Saúl Ibarra Corretgé)
 
 
-=======
->>>>>>> 211bf4ec
-2014.04.07, Version 0.10.26 (Stable), d864907611c25ec986c5e77d4d6d6dee88f26926
-
-Changes since version 0.10.25:
-
-* process: don't close stdio fds during spawn (Tonis Tiigi)
-
-* build, windows: do not fail on Windows SDK Prompt (Marc Schlaich)
-
-* build, windows: fix x64 configuration issue (Marc Schlaich)
-
-* win: fix buffer leak on error in pipe.c (Fedor Indutny)
-
-* kqueue: invalidate fd in uv_fs_event_t (Fedor Indutny)
-
-* linux: always deregister closing fds from epoll (Geoffry Song)
-
-* error: add ENXIO for O_NONBLOCK FIFO open() (Fedor Indutny)
-
-
 2014.03.11, Version 0.11.22 (Unstable), cd0c19b1d3c56acf0ade7687006e12e75fbda36d
 
 Changes since version 0.11.21:
@@ -234,6 +202,34 @@
 * linux: move sscanf() out of the assert() (Trevor Norris)
 
 * linux: fix C99/C++ comment (Fedor Indutny)
+
+
+2014.05.02, Version 0.10.27 (Stable), 6e24ce23b1e7576059f85a608eca13b766458a01
+
+Changes since version 0.10.26:
+
+* windows: fix console signal handler refcount (Saúl Ibarra Corretgé)
+
+* win: always leave crit section in get_proc_title (Fedor Indutny)
+
+
+2014.04.07, Version 0.10.26 (Stable), d864907611c25ec986c5e77d4d6d6dee88f26926
+
+Changes since version 0.10.25:
+
+* process: don't close stdio fds during spawn (Tonis Tiigi)
+
+* build, windows: do not fail on Windows SDK Prompt (Marc Schlaich)
+
+* build, windows: fix x64 configuration issue (Marc Schlaich)
+
+* win: fix buffer leak on error in pipe.c (Fedor Indutny)
+
+* kqueue: invalidate fd in uv_fs_event_t (Fedor Indutny)
+
+* linux: always deregister closing fds from epoll (Geoffry Song)
+
+* error: add ENXIO for O_NONBLOCK FIFO open() (Fedor Indutny)
 
 
 2014.02.19, Version 0.10.25 (Stable), d778dc588507588b12b9f9d2905078db542ed751
