/* Copyright Joyent, Inc. and other Node contributors. All rights reserved.
 *
 * Permission is hereby granted, free of charge, to any person obtaining a copy
 * of this software and associated documentation files (the "Software"), to
 * deal in the Software without restriction, including without limitation the
 * rights to use, copy, modify, merge, publish, distribute, sublicense, and/or
 * sell copies of the Software, and to permit persons to whom the Software is
 * furnished to do so, subject to the following conditions:
 *
 * The above copyright notice and this permission notice shall be included in
 * all copies or substantial portions of the Software.
 *
 * THE SOFTWARE IS PROVIDED "AS IS", WITHOUT WARRANTY OF ANY KIND, EXPRESS OR
 * IMPLIED, INCLUDING BUT NOT LIMITED TO THE WARRANTIES OF MERCHANTABILITY,
 * FITNESS FOR A PARTICULAR PURPOSE AND NONINFRINGEMENT. IN NO EVENT SHALL THE
 * AUTHORS OR COPYRIGHT HOLDERS BE LIABLE FOR ANY CLAIM, DAMAGES OR OTHER
 * LIABILITY, WHETHER IN AN ACTION OF CONTRACT, TORT OR OTHERWISE, ARISING
 * FROM, OUT OF OR IN CONNECTION WITH THE SOFTWARE OR THE USE OR OTHER DEALINGS
 * IN THE SOFTWARE.
 */

#include <assert.h>

#include "uv.h"
#include "internal.h"


/* Ntdll function pointers */
sRtlGetVersion pRtlGetVersion;
sRtlNtStatusToDosError pRtlNtStatusToDosError;
sNtDeviceIoControlFile pNtDeviceIoControlFile;
sNtQueryInformationFile pNtQueryInformationFile;
sNtSetInformationFile pNtSetInformationFile;
sNtQueryVolumeInformationFile pNtQueryVolumeInformationFile;
sNtQueryDirectoryFile pNtQueryDirectoryFile;
sNtQuerySystemInformation pNtQuerySystemInformation;
sNtQueryInformationProcess pNtQueryInformationProcess;

/* Advapi32 function pointers */
sRtlGenRandom pRtlGenRandom;

/* Kernel32 function pointers */
sGetQueuedCompletionStatusEx pGetQueuedCompletionStatusEx;

/* Powrprof.dll function pointer */
sPowerRegisterSuspendResumeNotification pPowerRegisterSuspendResumeNotification;

/* User32.dll function pointer */
sSetWinEventHook pSetWinEventHook;


void uv_winapi_init(void) {
  HMODULE ntdll_module;
  HMODULE kernel32_module;
  HMODULE powrprof_module;
  HMODULE user32_module;
<<<<<<< HEAD
=======
  HMODULE kernel32_module;
  HMODULE advapi32_module;
>>>>>>> f868c9ab

  ntdll_module = GetModuleHandleA("ntdll.dll");
  if (ntdll_module == NULL) {
    uv_fatal_error(GetLastError(), "GetModuleHandleA");
  }

  pRtlGetVersion = (sRtlGetVersion) GetProcAddress(ntdll_module,
                                                   "RtlGetVersion");

  pRtlNtStatusToDosError = (sRtlNtStatusToDosError) GetProcAddress(
      ntdll_module,
      "RtlNtStatusToDosError");
  if (pRtlNtStatusToDosError == NULL) {
    uv_fatal_error(GetLastError(), "GetProcAddress");
  }

  pNtDeviceIoControlFile = (sNtDeviceIoControlFile) GetProcAddress(
      ntdll_module,
      "NtDeviceIoControlFile");
  if (pNtDeviceIoControlFile == NULL) {
    uv_fatal_error(GetLastError(), "GetProcAddress");
  }

  pNtQueryInformationFile = (sNtQueryInformationFile) GetProcAddress(
      ntdll_module,
      "NtQueryInformationFile");
  if (pNtQueryInformationFile == NULL) {
    uv_fatal_error(GetLastError(), "GetProcAddress");
  }

  pNtSetInformationFile = (sNtSetInformationFile) GetProcAddress(
      ntdll_module,
      "NtSetInformationFile");
  if (pNtSetInformationFile == NULL) {
    uv_fatal_error(GetLastError(), "GetProcAddress");
  }

  pNtQueryVolumeInformationFile = (sNtQueryVolumeInformationFile)
      GetProcAddress(ntdll_module, "NtQueryVolumeInformationFile");
  if (pNtQueryVolumeInformationFile == NULL) {
    uv_fatal_error(GetLastError(), "GetProcAddress");
  }

  pNtQueryDirectoryFile = (sNtQueryDirectoryFile)
      GetProcAddress(ntdll_module, "NtQueryDirectoryFile");
  if (pNtQueryVolumeInformationFile == NULL) {
    uv_fatal_error(GetLastError(), "GetProcAddress");
  }

  pNtQuerySystemInformation = (sNtQuerySystemInformation) GetProcAddress(
      ntdll_module,
      "NtQuerySystemInformation");
  if (pNtQuerySystemInformation == NULL) {
    uv_fatal_error(GetLastError(), "GetProcAddress");
  }

  pNtQueryInformationProcess = (sNtQueryInformationProcess) GetProcAddress(
      ntdll_module,
      "NtQueryInformationProcess");
  if (pNtQueryInformationProcess == NULL) {
    uv_fatal_error(GetLastError(), "GetProcAddress");
  }

  kernel32_module = GetModuleHandleA("kernel32.dll");
  if (kernel32_module == NULL) {
    uv_fatal_error(GetLastError(), "GetModuleHandleA");
  }

  pGetQueuedCompletionStatusEx = (sGetQueuedCompletionStatusEx) GetProcAddress(
      kernel32_module,
      "GetQueuedCompletionStatusEx");

  powrprof_module = LoadLibraryA("powrprof.dll");
  if (powrprof_module != NULL) {
    pPowerRegisterSuspendResumeNotification = (sPowerRegisterSuspendResumeNotification)
      GetProcAddress(powrprof_module, "PowerRegisterSuspendResumeNotification");
  }

  user32_module = LoadLibraryA("user32.dll");
  if (user32_module != NULL) {
    pSetWinEventHook = (sSetWinEventHook)
      GetProcAddress(user32_module, "SetWinEventHook");
  }

  advapi32_module = GetModuleHandleA("advapi32.dll");
  if (advapi32_module == NULL) {
    uv_fatal_error(GetLastError(), "GetModuleHandleA");
  }

  pRtlGenRandom =
      (sRtlGenRandom) GetProcAddress(advapi32_module, "SystemFunction036");
}<|MERGE_RESOLUTION|>--- conflicted
+++ resolved
@@ -51,14 +51,10 @@
 
 void uv_winapi_init(void) {
   HMODULE ntdll_module;
-  HMODULE kernel32_module;
   HMODULE powrprof_module;
   HMODULE user32_module;
-<<<<<<< HEAD
-=======
   HMODULE kernel32_module;
   HMODULE advapi32_module;
->>>>>>> f868c9ab
 
   ntdll_module = GetModuleHandleA("ntdll.dll");
   if (ntdll_module == NULL) {
