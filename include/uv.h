/* Copyright Joyent, Inc. and other Node contributors. All rights reserved.
 *
 * Permission is hereby granted, free of charge, to any person obtaining a copy
 * of this software and associated documentation files (the "Software"), to
 * deal in the Software without restriction, including without limitation the
 * rights to use, copy, modify, merge, publish, distribute, sublicense, and/or
 * sell copies of the Software, and to permit persons to whom the Software is
 * furnished to do so, subject to the following conditions:
 *
 * The above copyright notice and this permission notice shall be included in
 * all copies or substantial portions of the Software.
 *
 * THE SOFTWARE IS PROVIDED "AS IS", WITHOUT WARRANTY OF ANY KIND, EXPRESS OR
 * IMPLIED, INCLUDING BUT NOT LIMITED TO THE WARRANTIES OF MERCHANTABILITY,
 * FITNESS FOR A PARTICULAR PURPOSE AND NONINFRINGEMENT. IN NO EVENT SHALL THE
 * AUTHORS OR COPYRIGHT HOLDERS BE LIABLE FOR ANY CLAIM, DAMAGES OR OTHER
 * LIABILITY, WHETHER IN AN ACTION OF CONTRACT, TORT OR OTHERWISE, ARISING
 * FROM, OUT OF OR IN CONNECTION WITH THE SOFTWARE OR THE USE OR OTHER DEALINGS
 * IN THE SOFTWARE.
 */

/* See https://github.com/libuv/libuv#documentation for documentation. */

#ifndef UV_H
#define UV_H
#ifdef __cplusplus
extern "C" {
#endif

#if defined(BUILDING_UV_SHARED) && defined(USING_UV_SHARED)
#error "Define either BUILDING_UV_SHARED or USING_UV_SHARED, not both."
#endif

#ifdef _WIN32
  /* Windows - set up dll import/export decorators. */
# if defined(BUILDING_UV_SHARED)
    /* Building shared library. */
#   define UV_EXTERN __declspec(dllexport)
# elif defined(USING_UV_SHARED)
    /* Using shared library. */
#   define UV_EXTERN __declspec(dllimport)
# else
    /* Building static library. */
#   define UV_EXTERN /* nothing */
# endif
#elif __GNUC__ >= 4
# define UV_EXTERN __attribute__((visibility("default")))
#else
# define UV_EXTERN /* nothing */
#endif

#include "uv/errno.h"
#include "uv/version.h"
#include <stddef.h>
#include <stdint.h>

#if defined(_WIN32)
# include "uv/win.h"
# if !defined(BUILDING_UV_SHARED)
#   include "io.h" /* this header is not correct in a shared library environment */
# endif
#else
# include "uv/unix.h"
#endif

/* Expand this list if necessary. */
#define UV_ERRNO_MAP(XX)                                                      \
  XX(E2BIG, "argument list too long")                                         \
  XX(EACCES, "permission denied")                                             \
  XX(EADDRINUSE, "address already in use")                                    \
  XX(EADDRNOTAVAIL, "address not available")                                  \
  XX(EAFNOSUPPORT, "address family not supported")                            \
  XX(EAGAIN, "resource temporarily unavailable")                              \
  XX(EAI_ADDRFAMILY, "address family not supported")                          \
  XX(EAI_AGAIN, "temporary failure")                                          \
  XX(EAI_BADFLAGS, "bad ai_flags value")                                      \
  XX(EAI_BADHINTS, "invalid value for hints")                                 \
  XX(EAI_CANCELED, "request canceled")                                        \
  XX(EAI_FAIL, "permanent failure")                                           \
  XX(EAI_FAMILY, "ai_family not supported")                                   \
  XX(EAI_MEMORY, "out of memory")                                             \
  XX(EAI_NODATA, "no address")                                                \
  XX(EAI_NONAME, "unknown node or service")                                   \
  XX(EAI_OVERFLOW, "argument buffer overflow")                                \
  XX(EAI_PROTOCOL, "resolved protocol is unknown")                            \
  XX(EAI_SERVICE, "service not available for socket type")                    \
  XX(EAI_SOCKTYPE, "socket type not supported")                               \
  XX(EALREADY, "connection already in progress")                              \
  XX(EBADF, "bad file descriptor")                                            \
  XX(EBUSY, "resource busy or locked")                                        \
  XX(ECANCELED, "operation canceled")                                         \
  XX(ECHARSET, "invalid Unicode character")                                   \
  XX(ECONNABORTED, "software caused connection abort")                        \
  XX(ECONNREFUSED, "connection refused")                                      \
  XX(ECONNRESET, "connection reset by peer")                                  \
  XX(EDESTADDRREQ, "destination address required")                            \
  XX(EEXIST, "file already exists")                                           \
  XX(EFAULT, "bad address in system call argument")                           \
  XX(EFBIG, "file too large")                                                 \
  XX(EHOSTUNREACH, "host is unreachable")                                     \
  XX(EINTR, "interrupted system call")                                        \
  XX(EINVAL, "invalid argument")                                              \
  XX(EIO, "i/o error")                                                        \
  XX(EISCONN, "socket is already connected")                                  \
  XX(EISDIR, "illegal operation on a directory")                              \
  XX(ELOOP, "too many symbolic links encountered")                            \
  XX(EMFILE, "too many open files")                                           \
  XX(EMSGSIZE, "message too long")                                            \
  XX(ENAMETOOLONG, "name too long")                                           \
  XX(ENETDOWN, "network is down")                                             \
  XX(ENETUNREACH, "network is unreachable")                                   \
  XX(ENFILE, "file table overflow")                                           \
  XX(ENOBUFS, "no buffer space available")                                    \
  XX(ENODEV, "no such device")                                                \
  XX(ENOENT, "no such file or directory")                                     \
  XX(ENOMEM, "not enough memory")                                             \
  XX(ENONET, "machine is not on the network")                                 \
  XX(ENOPROTOOPT, "protocol not available")                                   \
  XX(ENOSPC, "no space left on device")                                       \
  XX(ENOSYS, "function not implemented")                                      \
  XX(ENOTCONN, "socket is not connected")                                     \
  XX(ENOTDIR, "not a directory")                                              \
  XX(ENOTEMPTY, "directory not empty")                                        \
  XX(ENOTSOCK, "socket operation on non-socket")                              \
  XX(ENOTSUP, "operation not supported on socket")                            \
  XX(EPERM, "operation not permitted")                                        \
  XX(EPIPE, "broken pipe")                                                    \
  XX(EPROTO, "protocol error")                                                \
  XX(EPROTONOSUPPORT, "protocol not supported")                               \
  XX(EPROTOTYPE, "protocol wrong type for socket")                            \
  XX(ERANGE, "result too large")                                              \
  XX(EROFS, "read-only file system")                                          \
  XX(ESHUTDOWN, "cannot send after transport endpoint shutdown")              \
  XX(ESPIPE, "invalid seek")                                                  \
  XX(ESRCH, "no such process")                                                \
  XX(ETIMEDOUT, "connection timed out")                                       \
  XX(ETXTBSY, "text file is busy")                                            \
  XX(EXDEV, "cross-device link not permitted")                                \
  XX(UNKNOWN, "unknown error")                                                \
  XX(EOF, "end of file")                                                      \
  XX(ENXIO, "no such device or address")                                      \
  XX(EMLINK, "too many links")                                                \
  XX(EHOSTDOWN, "host is down")                                               \
  XX(EREMOTEIO, "remote I/O error")                                           \
  XX(ENOTTY, "inappropriate ioctl for device")                                \
  XX(EFTYPE, "inappropriate file type or format")                             \
  XX(EILSEQ, "illegal byte sequence")                                         \

#define UV_HANDLE_TYPE_MAP(XX)                                                \
  XX(ASYNC, async)                                                            \
  XX(CHECK, check)                                                            \
  XX(FS_EVENT, fs_event)                                                      \
  XX(FS_POLL, fs_poll)                                                        \
  XX(HANDLE, handle)                                                          \
  XX(IDLE, idle)                                                              \
  XX(NAMED_PIPE, pipe)                                                        \
  XX(POLL, poll)                                                              \
  XX(PREPARE, prepare)                                                        \
  XX(PROCESS, process)                                                        \
  XX(STREAM, stream)                                                          \
  XX(TCP, tcp)                                                                \
  XX(TIMER, timer)                                                            \
  XX(TTY, tty)                                                                \
  XX(UDP, udp)                                                                \
  XX(SIGNAL, signal)                                                          \

#define UV_REQ_TYPE_MAP(XX)                                                   \
  XX(REQ, req)                                                                \
  XX(CONNECT, connect)                                                        \
  XX(WRITE, write)                                                            \
  XX(SHUTDOWN, shutdown)                                                      \
  XX(UDP_SEND, udp_send)                                                      \
  XX(FS, fs)                                                                  \
  XX(WORK, work)                                                              \
  XX(GETADDRINFO, getaddrinfo)                                                \
  XX(GETNAMEINFO, getnameinfo)                                                \
  XX(RANDOM, random)                                                          \

typedef enum {
#define XX(code, _) UV_ ## code = UV__ ## code,
  UV_ERRNO_MAP(XX)
#undef XX
  UV_ERRNO_MAX = UV__EOF - 1
} uv_errno_t;

typedef enum {
  UV_UNKNOWN_HANDLE = 0,
#define XX(uc, lc) UV_##uc,
  UV_HANDLE_TYPE_MAP(XX)
#undef XX
  UV_FILE,
  UV_HANDLE_TYPE_MAX
} uv_handle_type;

typedef enum {
  UV_UNKNOWN_REQ = 0,
#define XX(uc, lc) UV_##uc,
  UV_REQ_TYPE_MAP(XX)
#undef XX
  UV_REQ_TYPE_PRIVATE
  UV_REQ_TYPE_MAX
} uv_req_type;


/* Handle types. */
typedef struct uv_loop_s uv_loop_t;
typedef struct uv_handle_s uv_handle_t;
typedef struct uv_dir_s uv_dir_t;
typedef struct uv_stream_s uv_stream_t;
typedef struct uv_tcp_s uv_tcp_t;
typedef struct uv_udp_s uv_udp_t;
typedef struct uv_pipe_s uv_pipe_t;
typedef struct uv_tty_s uv_tty_t;
typedef struct uv_poll_s uv_poll_t;
typedef struct uv_timer_s uv_timer_t;
typedef struct uv_prepare_s uv_prepare_t;
typedef struct uv_check_s uv_check_t;
typedef struct uv_idle_s uv_idle_t;
typedef struct uv_async_s uv_async_t;
typedef struct uv_process_s uv_process_t;
typedef struct uv_fs_event_s uv_fs_event_t;
typedef struct uv_fs_poll_s uv_fs_poll_t;
typedef struct uv_signal_s uv_signal_t;

/* Request types. */
typedef struct uv_req_s uv_req_t;
typedef struct uv_getaddrinfo_s uv_getaddrinfo_t;
typedef struct uv_getnameinfo_s uv_getnameinfo_t;
typedef struct uv_shutdown_s uv_shutdown_t;
typedef struct uv_write_s uv_write_t;
typedef struct uv_connect_s uv_connect_t;
typedef struct uv_udp_send_s uv_udp_send_t;
typedef struct uv_fs_s uv_fs_t;
typedef struct uv_work_s uv_work_t;
typedef struct uv_random_s uv_random_t;

/* None of the above. */
typedef struct uv_env_item_s uv_env_item_t;
typedef struct uv_cpu_info_s uv_cpu_info_t;
typedef struct uv_interface_address_s uv_interface_address_t;
typedef struct uv_dirent_s uv_dirent_t;
typedef struct uv_passwd_s uv_passwd_t;
typedef struct uv_utsname_s uv_utsname_t;
typedef struct uv_statfs_s uv_statfs_t;

typedef enum {
  UV_LOOP_BLOCK_SIGNAL
} uv_loop_option;

typedef enum {
  UV_RUN_DEFAULT = 0,
  UV_RUN_ONCE,
  UV_RUN_NOWAIT
} uv_run_mode;


UV_EXTERN unsigned int uv_version(void);
UV_EXTERN const char* uv_version_string(void);

typedef void* (*uv_malloc_func)(size_t size);
typedef void* (*uv_realloc_func)(void* ptr, size_t size);
typedef void* (*uv_calloc_func)(size_t count, size_t size);
typedef void (*uv_free_func)(void* ptr);

UV_EXTERN int uv_replace_allocator(uv_malloc_func malloc_func,
                                   uv_realloc_func realloc_func,
                                   uv_calloc_func calloc_func,
                                   uv_free_func free_func);

UV_EXTERN uv_loop_t* uv_default_loop(void);
UV_EXTERN int uv_loop_init(uv_loop_t* loop);
UV_EXTERN int uv_loop_close(uv_loop_t* loop);
/*
 * NOTE:
 *  This function is DEPRECATED (to be removed after 0.12), users should
 *  allocate the loop manually and use uv_loop_init instead.
 */
UV_EXTERN uv_loop_t* uv_loop_new(void);
/*
 * NOTE:
 *  This function is DEPRECATED (to be removed after 0.12). Users should use
 *  uv_loop_close and free the memory manually instead.
 */
UV_EXTERN void uv_loop_delete(uv_loop_t*);
UV_EXTERN size_t uv_loop_size(void);
UV_EXTERN int uv_loop_alive(const uv_loop_t* loop);
UV_EXTERN int uv_loop_configure(uv_loop_t* loop, uv_loop_option option, ...);
UV_EXTERN int uv_loop_fork(uv_loop_t* loop);

UV_EXTERN int uv_run(uv_loop_t*, uv_run_mode mode);
UV_EXTERN void uv_stop(uv_loop_t*);

UV_EXTERN void uv_ref(uv_handle_t*);
UV_EXTERN void uv_unref(uv_handle_t*);
UV_EXTERN int uv_has_ref(const uv_handle_t*);

UV_EXTERN void uv_update_time(uv_loop_t*);
UV_EXTERN uint64_t uv_now(const uv_loop_t*);

UV_EXTERN uv_os_fd_t uv_backend_fd(const uv_loop_t*);
UV_EXTERN int uv_backend_timeout(const uv_loop_t*);

typedef void (*uv_alloc_cb)(uv_handle_t* handle,
                            size_t suggested_size,
                            uv_buf_t* buf);
typedef void (*uv_read_cb)(uv_stream_t* stream,
                           ssize_t nread,
                           const uv_buf_t* buf);
typedef void (*uv_write_cb)(uv_write_t* req, int status);
typedef void (*uv_connect_cb)(uv_connect_t* req, int status);
typedef void (*uv_shutdown_cb)(uv_shutdown_t* req, int status);
typedef void (*uv_connection_cb)(uv_stream_t* server, int status);
typedef void (*uv_close_cb)(uv_handle_t* handle);
typedef void (*uv_poll_cb)(uv_poll_t* handle, int status, int events);
typedef void (*uv_timer_cb)(uv_timer_t* handle);
typedef void (*uv_async_cb)(uv_async_t* handle);
typedef void (*uv_prepare_cb)(uv_prepare_t* handle);
typedef void (*uv_check_cb)(uv_check_t* handle);
typedef void (*uv_idle_cb)(uv_idle_t* handle);
typedef void (*uv_exit_cb)(uv_process_t*, int64_t exit_status, int term_signal);
typedef void (*uv_walk_cb)(uv_handle_t* handle, void* arg);
typedef void (*uv_fs_cb)(uv_fs_t* req);
typedef void (*uv_work_cb)(uv_work_t* req);
typedef void (*uv_after_work_cb)(uv_work_t* req, int status);
typedef void (*uv_getaddrinfo_cb)(uv_getaddrinfo_t* req,
                                  int status,
                                  struct addrinfo* res);
typedef void (*uv_getnameinfo_cb)(uv_getnameinfo_t* req,
                                  int status,
                                  const char* hostname,
                                  const char* service);
typedef void (*uv_random_cb)(uv_random_t* req,
                             int status,
                             void* buf,
                             size_t buflen);

typedef struct {
  long tv_sec;
  long tv_nsec;
} uv_timespec_t;


typedef struct {
  uint64_t st_dev;
  uint64_t st_mode;
  uint64_t st_nlink;
  uint64_t st_uid;
  uint64_t st_gid;
  uint64_t st_rdev;
  uint64_t st_ino;
  uint64_t st_size;
  uint64_t st_blksize;
  uint64_t st_blocks;
  uint64_t st_flags;
  uint64_t st_gen;
  uv_timespec_t st_atim;
  uv_timespec_t st_mtim;
  uv_timespec_t st_ctim;
  uv_timespec_t st_birthtim;
} uv_stat_t;


typedef void (*uv_fs_event_cb)(uv_fs_event_t* handle,
                               const char* filename,
                               int events,
                               int status);

typedef void (*uv_fs_poll_cb)(uv_fs_poll_t* handle,
                              int status,
                              const uv_stat_t* prev,
                              const uv_stat_t* curr);

typedef void (*uv_signal_cb)(uv_signal_t* handle, int signum);


typedef enum {
  UV_LEAVE_GROUP = 0,
  UV_JOIN_GROUP
} uv_membership;


UV_EXTERN int uv_translate_sys_error(int sys_errno);

UV_EXTERN const char* uv_strerror(int err);
UV_EXTERN char* uv_strerror_r(int err, char* buf, size_t buflen);

UV_EXTERN const char* uv_err_name(int err);
UV_EXTERN char* uv_err_name_r(int err, char* buf, size_t buflen);


#define UV_REQ_FIELDS                                                         \
  /* public */                                                                \
  void* data;                                                                 \
  /* read-only */                                                             \
  uv_req_type type;                                                           \
  /* private */                                                               \
  void* reserved[6];                                                          \
  UV_REQ_PRIVATE_FIELDS                                                       \

/* Abstract base class of all requests. */
struct uv_req_s {
  UV_REQ_FIELDS
};


/* Platform-specific request types. */
UV_PRIVATE_REQ_TYPES


UV_EXTERN int uv_shutdown(uv_shutdown_t* req,
                          uv_stream_t* handle,
                          uv_shutdown_cb cb);

struct uv_shutdown_s {
  UV_REQ_FIELDS
  uv_stream_t* handle;
  uv_shutdown_cb cb;
  UV_SHUTDOWN_PRIVATE_FIELDS
};


#define UV_HANDLE_FIELDS                                                      \
  /* public */                                                                \
  void* data;                                                                 \
  /* read-only */                                                             \
  uv_loop_t* loop;                                                            \
  uv_handle_type type;                                                        \
  /* private */                                                               \
  uv_close_cb close_cb;                                                       \
  void* handle_queue[2];                                                      \
  UV_HANDLE_PRIVATE_FIELDS                                                    \

/* The abstract base class of all handles. */
struct uv_handle_s {
  UV_HANDLE_FIELDS
};

UV_EXTERN size_t uv_handle_size(uv_handle_type type);
UV_EXTERN uv_handle_type uv_handle_get_type(const uv_handle_t* handle);
UV_EXTERN const char* uv_handle_type_name(uv_handle_type type);
UV_EXTERN void* uv_handle_get_data(const uv_handle_t* handle);
UV_EXTERN uv_loop_t* uv_handle_get_loop(const uv_handle_t* handle);
UV_EXTERN void uv_handle_set_data(uv_handle_t* handle, void* data);

UV_EXTERN size_t uv_req_size(uv_req_type type);
UV_EXTERN void* uv_req_get_data(const uv_req_t* req);
UV_EXTERN void uv_req_set_data(uv_req_t* req, void* data);
UV_EXTERN uv_req_type uv_req_get_type(const uv_req_t* req);
UV_EXTERN const char* uv_req_type_name(uv_req_type type);

UV_EXTERN int uv_is_active(const uv_handle_t* handle);

UV_EXTERN void uv_walk(uv_loop_t* loop, uv_walk_cb walk_cb, void* arg);

/* Helpers for ad hoc debugging, no API/ABI stability guaranteed. */
UV_EXTERN void uv_print_all_handles(uv_loop_t* loop, /*FILE*/void* stream);
UV_EXTERN void uv_print_active_handles(uv_loop_t* loop, /*FILE*/void* stream);

UV_EXTERN void uv_close(uv_handle_t* handle, uv_close_cb close_cb);

UV_EXTERN int uv_send_buffer_size(uv_handle_t* handle, int* value);
UV_EXTERN int uv_recv_buffer_size(uv_handle_t* handle, int* value);

UV_EXTERN int uv_fileno(const uv_handle_t* handle, uv_os_fd_t* fd);

UV_EXTERN uv_buf_t uv_buf_init(char* base, size_t len);


/*
 * The following functions are declared 'static inline' to ensure that they
 * end up in the static linkage namespace of the caller and thus point to
 * the correct (caller's) copy of MSVCRT for resolving the `fd` pseudo-handle
 * to the intended kernel `HANDLE`.
 * Thus, they are also not included when building a shared library,
 * as their definition would not be correct when linked into that environment.
 */
#if !defined(BUILDING_UV_SHARED)
#if defined(_MSC_VER)
# define INLINE __inline
#elif defined(__GNUC__) || defined(__MVS__)
# define INLINE __inline__
#else
# define INLINE inline
#endif

static INLINE uv_os_fd_t uv_get_osfhandle(int fd) {
#ifdef _WIN32
  /*
   * _get_osfhandle() raises an assert in debug builds if the FD is invalid.
   * So if you plan on using invalid fd, you will need to install a _CrtSetReportHook handler
   */
  return (HANDLE) _get_osfhandle(fd);
#else
  return fd;
#endif
}


static INLINE uv_os_fd_t uv_convert_fd_to_handle(int fd) {
#ifdef _WIN32
  HANDLE new_handle;
  if (!DuplicateHandle(GetCurrentProcess(), (HANDLE) _get_osfhandle(fd),
                       GetCurrentProcess(), &new_handle,
                       0, FALSE, DUPLICATE_SAME_ACCESS)) {
    return INVALID_HANDLE_VALUE;
  }
  _close(fd);
  return new_handle;
#else
  return fd;
#endif
}

#undef INLINE

#endif /* BUILDING_UV_SHARED */


#ifdef _WIN32
#define UV_STDIN_FD    ((HANDLE)-10)
#define UV_STDOUT_FD   ((HANDLE)-11)
#define UV_STDERR_FD   ((HANDLE)-12)
#else
#define UV_STDIN_FD    (0)
#define UV_STDOUT_FD   (1)
#define UV_STDERR_FD   (2)
#endif


#define UV_STREAM_FIELDS                                                      \
  /* number of bytes queued for writing */                                    \
  size_t write_queue_size;                                                    \
  uv_alloc_cb alloc_cb;                                                       \
  uv_read_cb read_cb;                                                         \
  /* private */                                                               \
  UV_STREAM_PRIVATE_FIELDS

/*
 * uv_stream_t is a subclass of uv_handle_t.
 *
 * uv_stream is an abstract class.
 *
 * uv_stream_t is the parent class of uv_tcp_t, uv_pipe_t and uv_tty_t.
 */
struct uv_stream_s {
  UV_HANDLE_FIELDS
  UV_STREAM_FIELDS
};

UV_EXTERN size_t uv_stream_get_write_queue_size(const uv_stream_t* stream);

UV_EXTERN int uv_listen(uv_stream_t* stream, int backlog, uv_connection_cb cb);
UV_EXTERN int uv_accept(uv_stream_t* server, uv_stream_t* client);

UV_EXTERN int uv_read_start(uv_stream_t*,
                            uv_alloc_cb alloc_cb,
                            uv_read_cb read_cb);
UV_EXTERN int uv_read_stop(uv_stream_t*);

UV_EXTERN int uv_write(uv_write_t* req,
                       uv_stream_t* handle,
                       const uv_buf_t bufs[],
                       unsigned int nbufs,
                       uv_write_cb cb);
UV_EXTERN int uv_write2(uv_write_t* req,
                        uv_stream_t* handle,
                        const uv_buf_t bufs[],
                        unsigned int nbufs,
                        uv_stream_t* send_handle,
                        uv_write_cb cb);
UV_EXTERN int uv_try_write(uv_stream_t* handle,
                           const uv_buf_t bufs[],
                           unsigned int nbufs);

/* uv_write_t is a subclass of uv_req_t. */
struct uv_write_s {
  UV_REQ_FIELDS
  uv_write_cb cb;
  uv_stream_t* send_handle; /* TODO: make private and unix-only in v2.x. */
  uv_stream_t* handle;
  UV_WRITE_PRIVATE_FIELDS
};


UV_EXTERN int uv_is_readable(const uv_stream_t* handle);
UV_EXTERN int uv_is_writable(const uv_stream_t* handle);

UV_EXTERN int uv_stream_set_blocking(uv_stream_t* handle, int blocking);

UV_EXTERN int uv_is_closing(const uv_handle_t* handle);


/*
 * uv_tcp_t is a subclass of uv_stream_t.
 *
 * Represents a TCP stream or TCP server.
 */
struct uv_tcp_s {
  UV_HANDLE_FIELDS
  UV_STREAM_FIELDS
  UV_TCP_PRIVATE_FIELDS
};

UV_EXTERN int uv_tcp_init(uv_loop_t*, uv_tcp_t* handle);
UV_EXTERN int uv_tcp_init_ex(uv_loop_t*, uv_tcp_t* handle, unsigned int flags);
UV_EXTERN int uv_tcp_open(uv_tcp_t* handle, uv_os_sock_t sock);
UV_EXTERN int uv_tcp_nodelay(uv_tcp_t* handle, int enable);
UV_EXTERN int uv_tcp_keepalive(uv_tcp_t* handle,
                               int enable,
                               unsigned int delay);
UV_EXTERN int uv_tcp_simultaneous_accepts(uv_tcp_t* handle, int enable);

enum uv_tcp_flags {
  /* Used with uv_tcp_bind, when an IPv6 address is used. */
  UV_TCP_IPV6ONLY = 1
};

UV_EXTERN int uv_tcp_bind(uv_tcp_t* handle,
                          const struct sockaddr* addr,
                          unsigned int flags);
UV_EXTERN int uv_tcp_getsockname(const uv_tcp_t* handle,
                                 struct sockaddr* name,
                                 int* namelen);
UV_EXTERN int uv_tcp_getpeername(const uv_tcp_t* handle,
                                 struct sockaddr* name,
                                 int* namelen);
UV_EXTERN int uv_tcp_close_reset(uv_tcp_t* handle, uv_close_cb close_cb);
UV_EXTERN int uv_tcp_connect(uv_connect_t* req,
                             uv_tcp_t* handle,
                             const struct sockaddr* addr,
                             uv_connect_cb cb);

/* uv_connect_t is a subclass of uv_req_t. */
struct uv_connect_s {
  UV_REQ_FIELDS
  uv_connect_cb cb;
  uv_stream_t* handle;
  UV_CONNECT_PRIVATE_FIELDS
};


/*
 * UDP support.
 */

enum uv_udp_flags {
  /* Disables dual stack mode. */
  UV_UDP_IPV6ONLY = 1,
  /*
   * Indicates message was truncated because read buffer was too small. The
   * remainder was discarded by the OS. Used in uv_udp_recv_cb.
   */
  UV_UDP_PARTIAL = 2,
  /*
   * Indicates if SO_REUSEADDR will be set when binding the handle.
   * This sets the SO_REUSEPORT socket flag on the BSDs and OS X. On other
   * Unix platforms, it sets the SO_REUSEADDR flag.  What that means is that
   * multiple threads or processes can bind to the same address without error
   * (provided they all set the flag) but only the last one to bind will receive
   * any traffic, in effect "stealing" the port from the previous listener.
   */
  UV_UDP_REUSEADDR = 4
};

typedef void (*uv_udp_send_cb)(uv_udp_send_t* req, int status);
typedef void (*uv_udp_recv_cb)(uv_udp_t* handle,
                               ssize_t nread,
                               const uv_buf_t* buf,
                               const struct sockaddr* addr,
                               unsigned flags);

/* uv_udp_t is a subclass of uv_handle_t. */
struct uv_udp_s {
  UV_HANDLE_FIELDS
  /* read-only */
  /*
   * Number of bytes queued for sending. This field strictly shows how much
   * information is currently queued.
   */
  size_t send_queue_size;
  /*
   * Number of send requests currently in the queue awaiting to be processed.
   */
  size_t send_queue_count;
  UV_UDP_PRIVATE_FIELDS
};

/* uv_udp_send_t is a subclass of uv_req_t. */
struct uv_udp_send_s {
  UV_REQ_FIELDS
  uv_udp_t* handle;
  uv_udp_send_cb cb;
  UV_UDP_SEND_PRIVATE_FIELDS
};

UV_EXTERN int uv_udp_init(uv_loop_t*, uv_udp_t* handle);
UV_EXTERN int uv_udp_init_ex(uv_loop_t*, uv_udp_t* handle, unsigned int flags);
UV_EXTERN int uv_udp_open(uv_udp_t* handle, uv_os_sock_t sock);
UV_EXTERN int uv_udp_bind(uv_udp_t* handle,
                          const struct sockaddr* addr,
                          unsigned int flags);
UV_EXTERN int uv_udp_connect(uv_udp_t* handle, const struct sockaddr* addr);

UV_EXTERN int uv_udp_getpeername(const uv_udp_t* handle,
                                 struct sockaddr* name,
                                 int* namelen);
UV_EXTERN int uv_udp_getsockname(const uv_udp_t* handle,
                                 struct sockaddr* name,
                                 int* namelen);
UV_EXTERN int uv_udp_set_membership(uv_udp_t* handle,
                                    const char* multicast_addr,
                                    const char* interface_addr,
                                    uv_membership membership);
UV_EXTERN int uv_udp_set_source_membership(uv_udp_t* handle,
                                           const char* multicast_addr,
                                           const char* interface_addr,
                                           const char* source_addr,
                                           uv_membership membership);
UV_EXTERN int uv_udp_set_multicast_loop(uv_udp_t* handle, int on);
UV_EXTERN int uv_udp_set_multicast_ttl(uv_udp_t* handle, int ttl);
UV_EXTERN int uv_udp_set_multicast_interface(uv_udp_t* handle,
                                             const char* interface_addr);
UV_EXTERN int uv_udp_set_broadcast(uv_udp_t* handle, int on);
UV_EXTERN int uv_udp_set_ttl(uv_udp_t* handle, int ttl);
UV_EXTERN int uv_udp_send(uv_udp_send_t* req,
                          uv_udp_t* handle,
                          const uv_buf_t bufs[],
                          unsigned int nbufs,
                          const struct sockaddr* addr,
                          uv_udp_send_cb send_cb);
UV_EXTERN int uv_udp_try_send(uv_udp_t* handle,
                              const uv_buf_t bufs[],
                              unsigned int nbufs,
                              const struct sockaddr* addr);
UV_EXTERN int uv_udp_recv_start(uv_udp_t* handle,
                                uv_alloc_cb alloc_cb,
                                uv_udp_recv_cb recv_cb);
UV_EXTERN int uv_udp_recv_stop(uv_udp_t* handle);
UV_EXTERN size_t uv_udp_get_send_queue_size(const uv_udp_t* handle);
UV_EXTERN size_t uv_udp_get_send_queue_count(const uv_udp_t* handle);


/*
 * uv_tty_t is a subclass of uv_stream_t.
 *
 * Representing a stream for the console.
 */
struct uv_tty_s {
  UV_HANDLE_FIELDS
  UV_STREAM_FIELDS
  UV_TTY_PRIVATE_FIELDS
};

typedef enum {
  /* Initial/normal terminal mode */
  UV_TTY_MODE_NORMAL,
  /* Raw input mode (On Windows, ENABLE_WINDOW_INPUT is also enabled) */
  UV_TTY_MODE_RAW,
  /* Binary-safe I/O mode for IPC (Unix-only) */
  UV_TTY_MODE_IO
} uv_tty_mode_t;

<<<<<<< HEAD
UV_EXTERN int uv_tty_init(uv_loop_t*, uv_tty_t*, uv_os_fd_t fd, int readable);
=======
typedef enum {
  /*
   * The console supports handling of virtual terminal sequences
   * (Windows10 new console, ConEmu)
   */
  UV_TTY_SUPPORTED,
  /* The console cannot process the virtual terminal sequence.  (Legacy
   * console)
   */
  UV_TTY_UNSUPPORTED
} uv_tty_vtermstate_t;


UV_EXTERN int uv_tty_init(uv_loop_t*, uv_tty_t*, uv_file fd, int readable);
>>>>>>> f868c9ab
UV_EXTERN int uv_tty_set_mode(uv_tty_t*, uv_tty_mode_t mode);
UV_EXTERN int uv_tty_reset_mode(void);
UV_EXTERN int uv_tty_get_winsize(uv_tty_t*, int* width, int* height);
UV_EXTERN void uv_tty_set_vterm_state(uv_tty_vtermstate_t state);
UV_EXTERN int uv_tty_get_vterm_state(uv_tty_vtermstate_t* state);

#ifdef __cplusplus
extern "C++" {

inline int uv_tty_set_mode(uv_tty_t* handle, int mode) {
  return uv_tty_set_mode(handle, static_cast<uv_tty_mode_t>(mode));
}

}
#endif

UV_EXTERN uv_handle_type uv_guess_handle(uv_os_fd_t file);

/*
 * uv_pipe_t is a subclass of uv_stream_t.
 *
 * Representing a pipe stream or pipe server. On Windows this is a Named
 * Pipe. On Unix this is a Unix domain socket.
 */
struct uv_pipe_s {
  UV_HANDLE_FIELDS
  UV_STREAM_FIELDS
  int ipc; /* non-zero if this pipe is used for passing handles */
  UV_PIPE_PRIVATE_FIELDS
};

UV_EXTERN int uv_pipe_init(uv_loop_t*, uv_pipe_t* handle, int ipc);
UV_EXTERN int uv_pipe_open(uv_pipe_t*, uv_os_fd_t file);
UV_EXTERN int uv_pipe_bind(uv_pipe_t* handle, const char* name);
UV_EXTERN void uv_pipe_connect(uv_connect_t* req,
                               uv_pipe_t* handle,
                               const char* name,
                               uv_connect_cb cb);
UV_EXTERN int uv_pipe_getsockname(const uv_pipe_t* handle,
                                  char* buffer,
                                  size_t* size);
UV_EXTERN int uv_pipe_getpeername(const uv_pipe_t* handle,
                                  char* buffer,
                                  size_t* size);
UV_EXTERN void uv_pipe_pending_instances(uv_pipe_t* handle, int count);
UV_EXTERN int uv_pipe_pending_count(uv_pipe_t* handle);
UV_EXTERN uv_handle_type uv_pipe_pending_type(uv_pipe_t* handle);
UV_EXTERN int uv_pipe_chmod(uv_pipe_t* handle, int flags);


struct uv_poll_s {
  UV_HANDLE_FIELDS
  uv_poll_cb poll_cb;
  UV_POLL_PRIVATE_FIELDS
};

enum uv_poll_event {
  UV_READABLE = 1,
  UV_WRITABLE = 2,
  UV_DISCONNECT = 4,
  UV_PRIORITIZED = 8
};

UV_EXTERN int uv_poll_init(uv_loop_t* loop,
                           uv_poll_t* handle,
                           uv_os_sock_t socket);
UV_EXTERN int uv_poll_start(uv_poll_t* handle, int events, uv_poll_cb cb);
UV_EXTERN int uv_poll_stop(uv_poll_t* handle);


struct uv_prepare_s {
  UV_HANDLE_FIELDS
  UV_PREPARE_PRIVATE_FIELDS
};

UV_EXTERN int uv_prepare_init(uv_loop_t*, uv_prepare_t* prepare);
UV_EXTERN int uv_prepare_start(uv_prepare_t* prepare, uv_prepare_cb cb);
UV_EXTERN int uv_prepare_stop(uv_prepare_t* prepare);


struct uv_check_s {
  UV_HANDLE_FIELDS
  UV_CHECK_PRIVATE_FIELDS
};

UV_EXTERN int uv_check_init(uv_loop_t*, uv_check_t* check);
UV_EXTERN int uv_check_start(uv_check_t* check, uv_check_cb cb);
UV_EXTERN int uv_check_stop(uv_check_t* check);


struct uv_idle_s {
  UV_HANDLE_FIELDS
  UV_IDLE_PRIVATE_FIELDS
};

UV_EXTERN int uv_idle_init(uv_loop_t*, uv_idle_t* idle);
UV_EXTERN int uv_idle_start(uv_idle_t* idle, uv_idle_cb cb);
UV_EXTERN int uv_idle_stop(uv_idle_t* idle);


struct uv_async_s {
  UV_HANDLE_FIELDS
  UV_ASYNC_PRIVATE_FIELDS
};

UV_EXTERN int uv_async_init(uv_loop_t*,
                            uv_async_t* async,
                            uv_async_cb async_cb);
UV_EXTERN int uv_async_send(uv_async_t* async);


/*
 * uv_timer_t is a subclass of uv_handle_t.
 *
 * Used to get woken up at a specified time in the future.
 */
struct uv_timer_s {
  UV_HANDLE_FIELDS
  UV_TIMER_PRIVATE_FIELDS
};

UV_EXTERN int uv_timer_init(uv_loop_t*, uv_timer_t* handle);
UV_EXTERN int uv_timer_start(uv_timer_t* handle,
                             uv_timer_cb cb,
                             uint64_t timeout,
                             uint64_t repeat);
UV_EXTERN int uv_timer_stop(uv_timer_t* handle);
UV_EXTERN int uv_timer_again(uv_timer_t* handle);
UV_EXTERN void uv_timer_set_repeat(uv_timer_t* handle, uint64_t repeat);
UV_EXTERN uint64_t uv_timer_get_repeat(const uv_timer_t* handle);


/*
 * uv_getaddrinfo_t is a subclass of uv_req_t.
 *
 * Request object for uv_getaddrinfo.
 */
struct uv_getaddrinfo_s {
  UV_REQ_FIELDS
  /* read-only */
  uv_loop_t* loop;
  /* struct addrinfo* addrinfo is marked as private, but it really isn't. */
  UV_GETADDRINFO_PRIVATE_FIELDS
};


UV_EXTERN int uv_getaddrinfo(uv_loop_t* loop,
                             uv_getaddrinfo_t* req,
                             uv_getaddrinfo_cb getaddrinfo_cb,
                             const char* node,
                             const char* service,
                             const struct addrinfo* hints);
UV_EXTERN void uv_freeaddrinfo(struct addrinfo* ai);


/*
* uv_getnameinfo_t is a subclass of uv_req_t.
*
* Request object for uv_getnameinfo.
*/
struct uv_getnameinfo_s {
  UV_REQ_FIELDS
  /* read-only */
  uv_loop_t* loop;
  /* host and service are marked as private, but they really aren't. */
  UV_GETNAMEINFO_PRIVATE_FIELDS
};

UV_EXTERN int uv_getnameinfo(uv_loop_t* loop,
                             uv_getnameinfo_t* req,
                             uv_getnameinfo_cb getnameinfo_cb,
                             const struct sockaddr* addr,
                             int flags);


/* uv_spawn() options. */
typedef enum {
  UV_IGNORE         = 0x00,
  UV_CREATE_PIPE    = 0x01,
  UV_INHERIT_FD     = 0x02,
  UV_INHERIT_STREAM = 0x04,

  /*
   * When UV_CREATE_PIPE is specified, UV_READABLE_PIPE and UV_WRITABLE_PIPE
   * determine the direction of flow, from the child process' perspective. Both
   * flags may be specified to create a duplex data stream.
   */
  UV_READABLE_PIPE  = 0x10,
  UV_WRITABLE_PIPE  = 0x20,

  /*
   * Open the child pipe handle in overlapped mode on Windows.
   * On Unix it is silently ignored.
   */
  UV_OVERLAPPED_PIPE = 0x40
} uv_stdio_flags;

typedef struct uv_stdio_container_s {
  uv_stdio_flags flags;

  union {
    uv_stream_t* stream;
    uv_os_fd_t file;
  } data;
} uv_stdio_container_t;

typedef struct uv_process_options_s {
  uv_exit_cb exit_cb; /* Called after the process exits. */
  const char* file;   /* Path to program to execute. */
  /*
   * Command line arguments. args[0] should be the path to the program. On
   * Windows this uses CreateProcess which concatenates the arguments into a
   * string this can cause some strange errors. See the note at
   * windows_verbatim_arguments.
   */
  char** args;
  /*
   * This will be set as the environ variable in the subprocess. If this is
   * NULL then the parents environ will be used.
   */
  char** env;
  /*
   * If non-null this represents a directory the subprocess should execute
   * in. Stands for current working directory.
   */
  const char* cwd;
  /*
   * Various flags that control how uv_spawn() behaves. See the definition of
   * `enum uv_process_flags` below.
   */
  unsigned int flags;
  /*
   * The `stdio` field points to an array of uv_stdio_container_t structs that
   * describe the file descriptors that will be made available to the child
   * process. The convention is that stdio[0] points to stdin, fd 1 is used for
   * stdout, and fd 2 is stderr.
   *
   * Note that on windows file descriptors greater than 2 are available to the
   * child process only if the child processes uses the MSVCRT runtime.
   */
  int stdio_count;
  uv_stdio_container_t* stdio;
  /*
   * Libuv can change the child process' user/group id. This happens only when
   * the appropriate bits are set in the flags fields. This is not supported on
   * windows; uv_spawn() will fail and set the error to UV_ENOTSUP.
   */
  uv_uid_t uid;
  uv_gid_t gid;
  /*
    Libuv can set the child process' CPU affinity mask.  This happens when
    `cpumask` is non-NULL.  It must point to an array of char values
    of length `cpumask_size`, whose value must be at least that returned by
    uv_cpumask_size().  Each byte in the mask can be either zero (false)
    or non-zero (true) to indicate whether the corresponding processor at
    that index is included.

    If enabled on an unsupported platform, uv_spawn() will fail with
    UV_ENOTSUP.
   */
  char* cpumask;
  size_t cpumask_size;
} uv_process_options_t;

/*
 * These are the flags that can be used for the uv_process_options.flags field.
 */
enum uv_process_flags {
  /*
   * Set the child process' user id. The user id is supplied in the `uid` field
   * of the options struct. This does not work on windows; setting this flag
   * will cause uv_spawn() to fail.
   */
  UV_PROCESS_SETUID = (1 << 0),
  /*
   * Set the child process' group id. The user id is supplied in the `gid`
   * field of the options struct. This does not work on windows; setting this
   * flag will cause uv_spawn() to fail.
   */
  UV_PROCESS_SETGID = (1 << 1),
  /*
   * Do not wrap any arguments in quotes, or perform any other escaping, when
   * converting the argument list into a command line string. This option is
   * only meaningful on Windows systems. On Unix it is silently ignored.
   */
  UV_PROCESS_WINDOWS_VERBATIM_ARGUMENTS = (1 << 2),
  /*
   * Spawn the child process in a detached state - this will make it a process
   * group leader, and will effectively enable the child to keep running after
   * the parent exits.  Note that the child process will still keep the
   * parent's event loop alive unless the parent process calls uv_unref() on
   * the child's process handle.
   */
  UV_PROCESS_DETACHED = (1 << 3),
  /*
   * Hide the subprocess window that would normally be created. This option is
   * only meaningful on Windows systems. On Unix it is silently ignored.
   */
  UV_PROCESS_WINDOWS_HIDE = (1 << 4),
  /*
   * Hide the subprocess console window that would normally be created. This
   * option is only meaningful on Windows systems. On Unix it is silently
   * ignored.
   */
  UV_PROCESS_WINDOWS_HIDE_CONSOLE = (1 << 5),
  /*
   * Hide the subprocess GUI window that would normally be created. This
   * option is only meaningful on Windows systems. On Unix it is silently
   * ignored.
   */
  UV_PROCESS_WINDOWS_HIDE_GUI = (1 << 6)
};

/*
 * uv_process_t is a subclass of uv_handle_t.
 */
struct uv_process_s {
  UV_HANDLE_FIELDS
  uv_exit_cb exit_cb;
  int pid;
  UV_PROCESS_PRIVATE_FIELDS
};

UV_EXTERN int uv_spawn(uv_loop_t* loop,
                       uv_process_t* handle,
                       const uv_process_options_t* options);
UV_EXTERN int uv_process_kill(uv_process_t*, int signum);
UV_EXTERN int uv_kill(int pid, int signum);
UV_EXTERN uv_pid_t uv_process_get_pid(const uv_process_t*);


/*
 * uv_work_t is a subclass of uv_req_t.
 */
struct uv_work_s {
  UV_REQ_FIELDS
  uv_loop_t* loop;
  uv_work_cb work_cb;
  uv_after_work_cb after_work_cb;
  UV_WORK_PRIVATE_FIELDS
};

UV_EXTERN int uv_queue_work(uv_loop_t* loop,
                            uv_work_t* req,
                            uv_work_cb work_cb,
                            uv_after_work_cb after_work_cb);

UV_EXTERN int uv_cancel(uv_req_t* req);


struct uv_cpu_times_s {
  uint64_t user;
  uint64_t nice;
  uint64_t sys;
  uint64_t idle;
  uint64_t irq;
};

struct uv_cpu_info_s {
  char* model;
  int speed;
  struct uv_cpu_times_s cpu_times;
};

struct uv_interface_address_s {
  char* name;
  char phys_addr[6];
  int is_internal;
  union {
    struct sockaddr_in address4;
    struct sockaddr_in6 address6;
  } address;
  union {
    struct sockaddr_in netmask4;
    struct sockaddr_in6 netmask6;
  } netmask;
};

struct uv_passwd_s {
  char* username;
  long uid;
  long gid;
  char* shell;
  char* homedir;
  char* gecos;
};

struct uv_utsname_s {
  char sysname[256];
  char release[256];
  char version[256];
  char machine[256];
  /* This struct does not contain the nodename and domainname fields present in
     the utsname type. domainname is a GNU extension. Both fields are referred
     to as meaningless in the docs. */
};

struct uv_statfs_s {
  uint64_t f_type;
  uint64_t f_bsize;
  uint64_t f_blocks;
  uint64_t f_bfree;
  uint64_t f_bavail;
  uint64_t f_files;
  uint64_t f_ffree;
  uint64_t f_spare[4];
};

typedef enum {
  UV_DIRENT_UNKNOWN,
  UV_DIRENT_FILE,
  UV_DIRENT_DIR,
  UV_DIRENT_LINK,
  UV_DIRENT_FIFO,
  UV_DIRENT_SOCKET,
  UV_DIRENT_CHAR,
  UV_DIRENT_BLOCK
} uv_dirent_type_t;

struct uv_dirent_s {
  const char* name;
  uv_dirent_type_t type;
};

UV_EXTERN char** uv_setup_args(int argc, char** argv);
UV_EXTERN int uv_get_process_title(char* buffer, size_t size);
UV_EXTERN int uv_set_process_title(const char* title);
UV_EXTERN int uv_resident_set_memory(size_t* rss);
UV_EXTERN int uv_uptime(double* uptime);

typedef struct {
  long tv_sec;
  long tv_usec;
} uv_timeval_t;

typedef struct {
  int64_t tv_sec;
  int32_t tv_usec;
} uv_timeval64_t;

typedef struct {
   uv_timeval_t ru_utime; /* user CPU time used */
   uv_timeval_t ru_stime; /* system CPU time used */
   uint64_t ru_maxrss;    /* maximum resident set size */
   uint64_t ru_ixrss;     /* integral shared memory size */
   uint64_t ru_idrss;     /* integral unshared data size */
   uint64_t ru_isrss;     /* integral unshared stack size */
   uint64_t ru_minflt;    /* page reclaims (soft page faults) */
   uint64_t ru_majflt;    /* page faults (hard page faults) */
   uint64_t ru_nswap;     /* swaps */
   uint64_t ru_inblock;   /* block input operations */
   uint64_t ru_oublock;   /* block output operations */
   uint64_t ru_msgsnd;    /* IPC messages sent */
   uint64_t ru_msgrcv;    /* IPC messages received */
   uint64_t ru_nsignals;  /* signals received */
   uint64_t ru_nvcsw;     /* voluntary context switches */
   uint64_t ru_nivcsw;    /* involuntary context switches */
} uv_rusage_t;

UV_EXTERN int uv_getrusage(uv_rusage_t* rusage);

UV_EXTERN int uv_os_homedir(char* buffer, size_t* size);
UV_EXTERN int uv_os_tmpdir(char* buffer, size_t* size);
UV_EXTERN int uv_os_get_passwd(uv_passwd_t* pwd);
UV_EXTERN void uv_os_free_passwd(uv_passwd_t* pwd);
UV_EXTERN uv_pid_t uv_os_getpid(void);
UV_EXTERN uv_pid_t uv_os_getppid(void);

#define UV_PRIORITY_LOW 19
#define UV_PRIORITY_BELOW_NORMAL 10
#define UV_PRIORITY_NORMAL 0
#define UV_PRIORITY_ABOVE_NORMAL -7
#define UV_PRIORITY_HIGH -14
#define UV_PRIORITY_HIGHEST -20

UV_EXTERN int uv_os_getpriority(uv_pid_t pid, int* priority);
UV_EXTERN int uv_os_setpriority(uv_pid_t pid, int priority);

UV_EXTERN int uv_cpu_info(uv_cpu_info_t** cpu_infos, int* count);
UV_EXTERN void uv_free_cpu_info(uv_cpu_info_t* cpu_infos, int count);
UV_EXTERN int uv_cpumask_size(void);

UV_EXTERN int uv_interface_addresses(uv_interface_address_t** addresses,
                                     int* count);
UV_EXTERN void uv_free_interface_addresses(uv_interface_address_t* addresses,
                                           int count);

struct uv_env_item_s {
  char* name;
  char* value;
};

UV_EXTERN int uv_os_environ(uv_env_item_t** envitems, int* count);
UV_EXTERN void uv_os_free_environ(uv_env_item_t* envitems, int count);
UV_EXTERN int uv_os_getenv(const char* name, char* buffer, size_t* size);
UV_EXTERN int uv_os_setenv(const char* name, const char* value);
UV_EXTERN int uv_os_unsetenv(const char* name);

#ifdef MAXHOSTNAMELEN
# define UV_MAXHOSTNAMESIZE (MAXHOSTNAMELEN + 1)
#else
  /*
    Fallback for the maximum hostname size, including the null terminator. The
    Windows gethostname() documentation states that 256 bytes will always be
    large enough to hold the null-terminated hostname.
  */
# define UV_MAXHOSTNAMESIZE 256
#endif

UV_EXTERN int uv_os_gethostname(char* buffer, size_t* size);

UV_EXTERN int uv_os_uname(uv_utsname_t* buffer);


typedef enum {
  UV_FS_UNKNOWN = -1,
  UV_FS_CUSTOM,
  UV_FS_OPEN,
  UV_FS_CLOSE,
  UV_FS_READ,
  UV_FS_WRITE,
  UV_FS_SENDFILE,
  UV_FS_STAT,
  UV_FS_LSTAT,
  UV_FS_FSTAT,
  UV_FS_FTRUNCATE,
  UV_FS_UTIME,
  UV_FS_FUTIME,
  UV_FS_ACCESS,
  UV_FS_CHMOD,
  UV_FS_FCHMOD,
  UV_FS_FSYNC,
  UV_FS_FDATASYNC,
  UV_FS_UNLINK,
  UV_FS_RMDIR,
  UV_FS_MKDIR,
  UV_FS_MKDTEMP,
  UV_FS_RENAME,
  UV_FS_SCANDIR,
  UV_FS_LINK,
  UV_FS_SYMLINK,
  UV_FS_READLINK,
  UV_FS_CHOWN,
  UV_FS_FCHOWN,
  UV_FS_LCHOWN,
  UV_FS_REALPATH,
  UV_FS_COPYFILE,
  UV_FS_OPENDIR,
  UV_FS_READDIR,
  UV_FS_CLOSEDIR,
  UV_FS_STATFS,
  UV_FS_MKSTEMP
} uv_fs_type;

struct uv_dir_s {
  uv_dirent_t* dirents;
  size_t nentries;
  void* reserved[4];
  UV_DIR_PRIVATE_FIELDS
};

/* uv_fs_t is a subclass of uv_req_t. */
struct uv_fs_s {
  UV_REQ_FIELDS
  uv_fs_type fs_type;
  uv_loop_t* loop;
  uv_fs_cb cb;
  ssize_t result;
  void* ptr;
  const char* path;
  uv_stat_t statbuf;  /* Stores the result of uv_fs_stat() and uv_fs_fstat(). */
  UV_FS_PRIVATE_FIELDS
};

UV_EXTERN uv_fs_type uv_fs_get_type(const uv_fs_t*);
UV_EXTERN ssize_t uv_fs_get_result(const uv_fs_t*);
UV_EXTERN void* uv_fs_get_ptr(const uv_fs_t*);
UV_EXTERN const char* uv_fs_get_path(const uv_fs_t*);
UV_EXTERN uv_stat_t* uv_fs_get_statbuf(uv_fs_t*);

UV_EXTERN void uv_fs_req_cleanup(uv_fs_t* req);
UV_EXTERN int uv_fs_close(uv_loop_t* loop,
                          uv_fs_t* req,
                          uv_os_fd_t file,
                          uv_fs_cb cb);
UV_EXTERN int uv_fs_open(uv_loop_t* loop,
                         uv_fs_t* req,
                         const char* path,
                         int flags,
                         int mode,
                         uv_fs_cb cb);
UV_EXTERN int uv_fs_read(uv_loop_t* loop,
                         uv_fs_t* req,
                         uv_os_fd_t file,
                         const uv_buf_t bufs[],
                         unsigned int nbufs,
                         int64_t offset,
                         uv_fs_cb cb);
UV_EXTERN int uv_fs_unlink(uv_loop_t* loop,
                           uv_fs_t* req,
                           const char* path,
                           uv_fs_cb cb);
UV_EXTERN int uv_fs_write(uv_loop_t* loop,
                          uv_fs_t* req,
                          uv_os_fd_t file,
                          const uv_buf_t bufs[],
                          unsigned int nbufs,
                          int64_t offset,
                          uv_fs_cb cb);
/*
 * This flag can be used with uv_fs_copyfile() to return an error if the
 * destination already exists.
 */
#define UV_FS_COPYFILE_EXCL   0x0001

/*
 * This flag can be used with uv_fs_copyfile() to attempt to create a reflink.
 * If copy-on-write is not supported, a fallback copy mechanism is used.
 */
#define UV_FS_COPYFILE_FICLONE 0x0002

/*
 * This flag can be used with uv_fs_copyfile() to attempt to create a reflink.
 * If copy-on-write is not supported, an error is returned.
 */
#define UV_FS_COPYFILE_FICLONE_FORCE 0x0004

UV_EXTERN int uv_fs_copyfile(uv_loop_t* loop,
                             uv_fs_t* req,
                             const char* path,
                             const char* new_path,
                             int flags,
                             uv_fs_cb cb);
UV_EXTERN int uv_fs_mkdir(uv_loop_t* loop,
                          uv_fs_t* req,
                          const char* path,
                          int mode,
                          uv_fs_cb cb);
UV_EXTERN int uv_fs_mkdtemp(uv_loop_t* loop,
                            uv_fs_t* req,
                            const char* tpl,
                            uv_fs_cb cb);
UV_EXTERN int uv_fs_mkstemp(uv_loop_t* loop,
                            uv_fs_t* req,
                            const char* tpl,
                            uv_fs_cb cb);
UV_EXTERN int uv_fs_rmdir(uv_loop_t* loop,
                          uv_fs_t* req,
                          const char* path,
                          uv_fs_cb cb);
UV_EXTERN int uv_fs_scandir(uv_loop_t* loop,
                            uv_fs_t* req,
                            const char* path,
                            int flags,
                            uv_fs_cb cb);
UV_EXTERN int uv_fs_scandir_next(uv_fs_t* req,
                                 uv_dirent_t* ent);
UV_EXTERN int uv_fs_opendir(uv_loop_t* loop,
                            uv_fs_t* req,
                            const char* path,
                            uv_fs_cb cb);
UV_EXTERN int uv_fs_readdir(uv_loop_t* loop,
                            uv_fs_t* req,
                            uv_dir_t* dir,
                            uv_fs_cb cb);
UV_EXTERN int uv_fs_closedir(uv_loop_t* loop,
                             uv_fs_t* req,
                             uv_dir_t* dir,
                             uv_fs_cb cb);
UV_EXTERN int uv_fs_stat(uv_loop_t* loop,
                         uv_fs_t* req,
                         const char* path,
                         uv_fs_cb cb);
UV_EXTERN int uv_fs_fstat(uv_loop_t* loop,
                          uv_fs_t* req,
                          uv_os_fd_t file,
                          uv_fs_cb cb);
UV_EXTERN int uv_fs_rename(uv_loop_t* loop,
                           uv_fs_t* req,
                           const char* path,
                           const char* new_path,
                           uv_fs_cb cb);
UV_EXTERN int uv_fs_fsync(uv_loop_t* loop,
                          uv_fs_t* req,
                          uv_os_fd_t file,
                          uv_fs_cb cb);
UV_EXTERN int uv_fs_fdatasync(uv_loop_t* loop,
                              uv_fs_t* req,
                              uv_os_fd_t file,
                              uv_fs_cb cb);
UV_EXTERN int uv_fs_ftruncate(uv_loop_t* loop,
                              uv_fs_t* req,
                              uv_os_fd_t file,
                              int64_t offset,
                              uv_fs_cb cb);
UV_EXTERN int uv_fs_sendfile(uv_loop_t* loop,
                             uv_fs_t* req,
                             uv_os_fd_t out_fd,
                             uv_os_fd_t in_fd,
                             int64_t in_offset,
                             size_t length,
                             uv_fs_cb cb);
UV_EXTERN int uv_fs_access(uv_loop_t* loop,
                           uv_fs_t* req,
                           const char* path,
                           int mode,
                           uv_fs_cb cb);
UV_EXTERN int uv_fs_chmod(uv_loop_t* loop,
                          uv_fs_t* req,
                          const char* path,
                          int mode,
                          uv_fs_cb cb);
UV_EXTERN int uv_fs_utime(uv_loop_t* loop,
                          uv_fs_t* req,
                          const char* path,
                          double atime,
                          double mtime,
                          uv_fs_cb cb);
UV_EXTERN int uv_fs_utime_ex(uv_loop_t* loop,
                             uv_fs_t* req,
                             const char* path,
                             double btime,
                             double atime,
                             double mtime,
                             uv_fs_cb cb);
UV_EXTERN int uv_fs_futime(uv_loop_t* loop,
                           uv_fs_t* req,
                           uv_os_fd_t file,
                           double atime,
                           double mtime,
                           uv_fs_cb cb);
UV_EXTERN int uv_fs_futime_ex(uv_loop_t* loop,
                              uv_fs_t* req,
                              uv_os_fd_t file,
                              double btime,
                              double atime,
                              double mtime,
                              uv_fs_cb cb);
UV_EXTERN int uv_fs_lstat(uv_loop_t* loop,
                          uv_fs_t* req,
                          const char* path,
                          uv_fs_cb cb);
UV_EXTERN int uv_fs_link(uv_loop_t* loop,
                         uv_fs_t* req,
                         const char* path,
                         const char* new_path,
                         uv_fs_cb cb);

/*
 * This flag can be used with uv_fs_symlink() on Windows to specify whether
 * path argument points to a directory.
 */
#define UV_FS_SYMLINK_DIR          0x0001

/*
 * This flag can be used with uv_fs_symlink() on Windows to specify whether
 * the symlink is to be created using junction points.
 */
#define UV_FS_SYMLINK_JUNCTION     0x0002

UV_EXTERN int uv_fs_symlink(uv_loop_t* loop,
                            uv_fs_t* req,
                            const char* path,
                            const char* new_path,
                            int flags,
                            uv_fs_cb cb);
UV_EXTERN int uv_fs_readlink(uv_loop_t* loop,
                             uv_fs_t* req,
                             const char* path,
                             uv_fs_cb cb);
UV_EXTERN int uv_fs_realpath(uv_loop_t* loop,
                             uv_fs_t* req,
                             const char* path,
                             uv_fs_cb cb);
UV_EXTERN int uv_fs_fchmod(uv_loop_t* loop,
                           uv_fs_t* req,
                           uv_os_fd_t file,
                           int mode,
                           uv_fs_cb cb);
UV_EXTERN int uv_fs_chown(uv_loop_t* loop,
                          uv_fs_t* req,
                          const char* path,
                          uv_uid_t uid,
                          uv_gid_t gid,
                          uv_fs_cb cb);
UV_EXTERN int uv_fs_fchown(uv_loop_t* loop,
                           uv_fs_t* req,
                           uv_os_fd_t file,
                           uv_uid_t uid,
                           uv_gid_t gid,
                           uv_fs_cb cb);
UV_EXTERN int uv_fs_lchown(uv_loop_t* loop,
                           uv_fs_t* req,
                           const char* path,
                           uv_uid_t uid,
                           uv_gid_t gid,
                           uv_fs_cb cb);
UV_EXTERN int uv_fs_statfs(uv_loop_t* loop,
                           uv_fs_t* req,
                           const char* path,
                           uv_fs_cb cb);


enum uv_fs_event {
  UV_RENAME = 1,
  UV_CHANGE = 2
};


struct uv_fs_event_s {
  UV_HANDLE_FIELDS
  /* private */
  char* path;
  UV_FS_EVENT_PRIVATE_FIELDS
};


/*
 * uv_fs_stat() based polling file watcher.
 */
struct uv_fs_poll_s {
  UV_HANDLE_FIELDS
  /* Private, don't touch. */
  void* poll_ctx;
};

UV_EXTERN int uv_fs_poll_init(uv_loop_t* loop, uv_fs_poll_t* handle);
UV_EXTERN int uv_fs_poll_start(uv_fs_poll_t* handle,
                               uv_fs_poll_cb poll_cb,
                               const char* path,
                               unsigned int interval);
UV_EXTERN int uv_fs_poll_stop(uv_fs_poll_t* handle);
UV_EXTERN int uv_fs_poll_getpath(uv_fs_poll_t* handle,
                                 char* buffer,
                                 size_t* size);


struct uv_signal_s {
  UV_HANDLE_FIELDS
  uv_signal_cb signal_cb;
  int signum;
  UV_SIGNAL_PRIVATE_FIELDS
};

UV_EXTERN int uv_signal_init(uv_loop_t* loop, uv_signal_t* handle);
UV_EXTERN int uv_signal_start(uv_signal_t* handle,
                              uv_signal_cb signal_cb,
                              int signum);
UV_EXTERN int uv_signal_start_oneshot(uv_signal_t* handle,
                                      uv_signal_cb signal_cb,
                                      int signum);
UV_EXTERN int uv_signal_stop(uv_signal_t* handle);

UV_EXTERN void uv_loadavg(double avg[3]);


/*
 * Flags to be passed to uv_fs_event_start().
 */
enum uv_fs_event_flags {
  /*
   * By default, if the fs event watcher is given a directory name, we will
   * watch for all events in that directory. This flags overrides this behavior
   * and makes fs_event report only changes to the directory entry itself. This
   * flag does not affect individual files watched.
   * This flag is currently not implemented yet on any backend.
   */
  UV_FS_EVENT_WATCH_ENTRY = 1,

  /*
   * By default uv_fs_event will try to use a kernel interface such as inotify
   * or kqueue to detect events. This may not work on remote filesystems such
   * as NFS mounts. This flag makes fs_event fall back to calling stat() on a
   * regular interval.
   * This flag is currently not implemented yet on any backend.
   */
  UV_FS_EVENT_STAT = 2,

  /*
   * By default, event watcher, when watching directory, is not registering
   * (is ignoring) changes in it's subdirectories.
   * This flag will override this behaviour on platforms that support it.
   */
  UV_FS_EVENT_RECURSIVE = 4
};


UV_EXTERN int uv_fs_event_init(uv_loop_t* loop, uv_fs_event_t* handle);
UV_EXTERN int uv_fs_event_start(uv_fs_event_t* handle,
                                uv_fs_event_cb cb,
                                const char* path,
                                unsigned int flags);
UV_EXTERN int uv_fs_event_stop(uv_fs_event_t* handle);
UV_EXTERN int uv_fs_event_getpath(uv_fs_event_t* handle,
                                  char* buffer,
                                  size_t* size);

UV_EXTERN int uv_ip4_addr(const char* ip, int port, struct sockaddr_in* addr);
UV_EXTERN int uv_ip6_addr(const char* ip, int port, struct sockaddr_in6* addr);

UV_EXTERN int uv_ip4_name(const struct sockaddr_in* src, char* dst, size_t size);
UV_EXTERN int uv_ip6_name(const struct sockaddr_in6* src, char* dst, size_t size);

UV_EXTERN int uv_inet_ntop(int af, const void* src, char* dst, size_t size);
UV_EXTERN int uv_inet_pton(int af, const char* src, void* dst);


struct uv_random_s {
  UV_REQ_FIELDS
  /* read-only */
  uv_loop_t* loop;
  /* private */
  int status;
  void* buf;
  size_t buflen;
  uv_random_cb cb;
  struct uv__work work_req;
};

UV_EXTERN int uv_random(uv_loop_t* loop,
                        uv_random_t* req,
                        void *buf,
                        size_t buflen,
                        unsigned flags,  /* For future extension; must be 0. */
                        uv_random_cb cb);

#if defined(IF_NAMESIZE)
# define UV_IF_NAMESIZE (IF_NAMESIZE + 1)
#elif defined(IFNAMSIZ)
# define UV_IF_NAMESIZE (IFNAMSIZ + 1)
#else
# define UV_IF_NAMESIZE (16 + 1)
#endif

UV_EXTERN int uv_if_indextoname(unsigned int ifindex,
                                char* buffer,
                                size_t* size);
UV_EXTERN int uv_if_indextoiid(unsigned int ifindex,
                               char* buffer,
                               size_t* size);

UV_EXTERN int uv_exepath(char* buffer, size_t* size);

UV_EXTERN int uv_cwd(char* buffer, size_t* size);

UV_EXTERN int uv_chdir(const char* dir);

UV_EXTERN uint64_t uv_get_free_memory(void);
UV_EXTERN uint64_t uv_get_total_memory(void);
UV_EXTERN uint64_t uv_get_constrained_memory(void);

UV_EXTERN uint64_t uv_hrtime(void);
UV_EXTERN void uv_sleep(unsigned int msec);

UV_EXTERN void uv_disable_stdio_inheritance(void);

UV_EXTERN int uv_dlopen(const char* filename, uv_lib_t* lib);
UV_EXTERN void uv_dlclose(uv_lib_t* lib);
UV_EXTERN int uv_dlsym(uv_lib_t* lib, const char* name, void** ptr);
UV_EXTERN const char* uv_dlerror(const uv_lib_t* lib);

UV_EXTERN int uv_mutex_init(uv_mutex_t* handle);
UV_EXTERN int uv_mutex_init_recursive(uv_mutex_t* handle);
UV_EXTERN void uv_mutex_destroy(uv_mutex_t* handle);
UV_EXTERN void uv_mutex_lock(uv_mutex_t* handle);
UV_EXTERN int uv_mutex_trylock(uv_mutex_t* handle);
UV_EXTERN void uv_mutex_unlock(uv_mutex_t* handle);

UV_EXTERN int uv_rwlock_init(uv_rwlock_t* rwlock);
UV_EXTERN void uv_rwlock_destroy(uv_rwlock_t* rwlock);
UV_EXTERN void uv_rwlock_rdlock(uv_rwlock_t* rwlock);
UV_EXTERN int uv_rwlock_tryrdlock(uv_rwlock_t* rwlock);
UV_EXTERN void uv_rwlock_rdunlock(uv_rwlock_t* rwlock);
UV_EXTERN void uv_rwlock_wrlock(uv_rwlock_t* rwlock);
UV_EXTERN int uv_rwlock_trywrlock(uv_rwlock_t* rwlock);
UV_EXTERN void uv_rwlock_wrunlock(uv_rwlock_t* rwlock);

UV_EXTERN int uv_sem_init(uv_sem_t* sem, unsigned int value);
UV_EXTERN void uv_sem_destroy(uv_sem_t* sem);
UV_EXTERN void uv_sem_post(uv_sem_t* sem);
UV_EXTERN void uv_sem_wait(uv_sem_t* sem);
UV_EXTERN int uv_sem_trywait(uv_sem_t* sem);

UV_EXTERN int uv_cond_init(uv_cond_t* cond);
UV_EXTERN void uv_cond_destroy(uv_cond_t* cond);
UV_EXTERN void uv_cond_signal(uv_cond_t* cond);
UV_EXTERN void uv_cond_broadcast(uv_cond_t* cond);

UV_EXTERN int uv_barrier_init(uv_barrier_t* barrier, unsigned int count);
UV_EXTERN void uv_barrier_destroy(uv_barrier_t* barrier);
UV_EXTERN int uv_barrier_wait(uv_barrier_t* barrier);

UV_EXTERN void uv_cond_wait(uv_cond_t* cond, uv_mutex_t* mutex);
UV_EXTERN int uv_cond_timedwait(uv_cond_t* cond,
                                uv_mutex_t* mutex,
                                uint64_t timeout);

UV_EXTERN void uv_once(uv_once_t* guard, void (*callback)(void));

UV_EXTERN int uv_key_create(uv_key_t* key);
UV_EXTERN void uv_key_delete(uv_key_t* key);
UV_EXTERN void* uv_key_get(uv_key_t* key);
UV_EXTERN void uv_key_set(uv_key_t* key, void* value);

UV_EXTERN int uv_gettimeofday(uv_timeval64_t* tv);

typedef void (*uv_thread_cb)(void* arg);

UV_EXTERN int uv_thread_create(uv_thread_t* tid, uv_thread_cb entry, void* arg);

typedef enum {
  UV_THREAD_NO_FLAGS = 0x00,
  UV_THREAD_HAS_STACK_SIZE = 0x01
} uv_thread_create_flags;

struct uv_thread_options_s {
  unsigned int flags;
  size_t stack_size;
  /* More fields may be added at any time. */
};

typedef struct uv_thread_options_s uv_thread_options_t;

UV_EXTERN int uv_thread_create_ex(uv_thread_t* tid,
                                  const uv_thread_options_t* params,
                                  uv_thread_cb entry,
                                  void* arg);
UV_EXTERN int uv_thread_setaffinity(uv_thread_t* tid,
                                    char* cpumask,
                                    char* oldmask,
                                    size_t mask_size);
UV_EXTERN int uv_thread_getaffinity(uv_thread_t* tid,
                                    char* cpumask,
                                    size_t mask_size);
UV_EXTERN int uv_thread_detach(uv_thread_t* tid);
UV_EXTERN int uv_thread_join(uv_thread_t* tid);
UV_EXTERN uv_thread_t uv_thread_self(void);
UV_EXTERN int uv_thread_equal(const uv_thread_t* t1, const uv_thread_t* t2);

/* The presence of these unions force similar struct layout. */
#define XX(_, name) uv_ ## name ## _t name;
union uv_any_handle {
  UV_HANDLE_TYPE_MAP(XX)
};

union uv_any_req {
  UV_REQ_TYPE_MAP(XX)
};
#undef XX


struct uv_loop_s {
  /* User data - use this for whatever. */
  void* data;
  /* Loop reference counting. */
  unsigned int active_handles;
  void* handle_queue[2];
  union {
    void* unused[2];
    unsigned int count;
  } active_reqs;
  /* Internal flag to signal loop stop. */
  unsigned int stop_flag;
  void* reserved[4];
  UV_LOOP_PRIVATE_FIELDS
};

UV_EXTERN void* uv_loop_get_data(const uv_loop_t*);
UV_EXTERN void uv_loop_set_data(uv_loop_t*, void* data);

/* Don't export the private CPP symbols. */
#undef UV_HANDLE_TYPE_PRIVATE
#undef UV_REQ_TYPE_PRIVATE
#undef UV_REQ_PRIVATE_FIELDS
#undef UV_STREAM_PRIVATE_FIELDS
#undef UV_TCP_PRIVATE_FIELDS
#undef UV_PREPARE_PRIVATE_FIELDS
#undef UV_CHECK_PRIVATE_FIELDS
#undef UV_IDLE_PRIVATE_FIELDS
#undef UV_ASYNC_PRIVATE_FIELDS
#undef UV_TIMER_PRIVATE_FIELDS
#undef UV_GETADDRINFO_PRIVATE_FIELDS
#undef UV_GETNAMEINFO_PRIVATE_FIELDS
#undef UV_FS_REQ_PRIVATE_FIELDS
#undef UV_WORK_PRIVATE_FIELDS
#undef UV_FS_EVENT_PRIVATE_FIELDS
#undef UV_SIGNAL_PRIVATE_FIELDS
#undef UV_LOOP_PRIVATE_FIELDS
#undef UV_LOOP_PRIVATE_PLATFORM_FIELDS
#undef UV__ERR

#ifdef __cplusplus
}
#endif
#endif /* UV_H */<|MERGE_RESOLUTION|>--- conflicted
+++ resolved
@@ -760,9 +760,6 @@
   UV_TTY_MODE_IO
 } uv_tty_mode_t;
 
-<<<<<<< HEAD
-UV_EXTERN int uv_tty_init(uv_loop_t*, uv_tty_t*, uv_os_fd_t fd, int readable);
-=======
 typedef enum {
   /*
    * The console supports handling of virtual terminal sequences
@@ -775,9 +772,7 @@
   UV_TTY_UNSUPPORTED
 } uv_tty_vtermstate_t;
 
-
-UV_EXTERN int uv_tty_init(uv_loop_t*, uv_tty_t*, uv_file fd, int readable);
->>>>>>> f868c9ab
+UV_EXTERN int uv_tty_init(uv_loop_t*, uv_tty_t*, uv_os_fd_t fd, int readable);
 UV_EXTERN int uv_tty_set_mode(uv_tty_t*, uv_tty_mode_t mode);
 UV_EXTERN int uv_tty_reset_mode(void);
 UV_EXTERN int uv_tty_get_winsize(uv_tty_t*, int* width, int* height);
