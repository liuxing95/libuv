--- conflicted
+++ resolved
@@ -113,8 +113,6 @@
     pPowerRegisterSuspendResumeNotification = (sPowerRegisterSuspendResumeNotification)
       GetProcAddress(powrprof_module, "PowerRegisterSuspendResumeNotification");
   }
-<<<<<<< HEAD
-=======
 
   user32_module = LoadLibraryA("user32.dll");
   if (user32_module != NULL) {
@@ -122,5 +120,4 @@
       GetProcAddress(user32_module, "SetWinEventHook");
   }
 
->>>>>>> c5afc37e
 }